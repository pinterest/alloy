lockfileVersion: '6.0'

settings:
  autoInstallPeers: true
  excludeLinksFromLockfile: false

overrides:
  esbuild: '0.23'

importers:

  .:
    devDependencies:
      '@babel/preset-typescript':
        specifier: ^7.24.7
        version: 7.24.7(@babel/core@7.25.2)
      babel-preset-alloy:
        specifier: workspace:~
        version: link:packages/babel-preset-alloy
      concurrently:
        specifier: ^8.2.2
        version: 8.2.2
      vitest:
<<<<<<< HEAD
        specifier: ^1.6.0
        version: 1.6.0(@types/node@20.14.15)
=======
        specifier: ^2.0.5
        version: 2.0.5(@types/node@22.2.0)
>>>>>>> d11e10c7

  packages/babel-plugin-alloy:
    dependencies:
      '@babel/core':
        specifier: ^7.20.12
        version: 7.25.2
      '@babel/generator':
        specifier: ^7.25.0
        version: 7.25.0
      '@babel/helper-module-imports':
        specifier: 7.18.6
        version: 7.18.6
      '@babel/plugin-syntax-jsx':
        specifier: ^7.18.6
        version: 7.24.7(@babel/core@7.25.2)
      '@babel/types':
        specifier: ^7.20.7
        version: 7.25.2
    devDependencies:
      '@types/babel__core':
        specifier: ^7.20.5
        version: 7.20.5
      '@types/babel__generator':
        specifier: ^7.6.8
        version: 7.6.8
      '@types/babel__traverse':
        specifier: ^7.20.6
        version: 7.20.6
      babel-plugin-tester:
        specifier: ^11.0.4
<<<<<<< HEAD
        version: 11.0.4(@babel/core@7.25.2)
      vitest:
        specifier: ^1.6.0
        version: 1.6.0(@types/node@20.14.15)
=======
        version: 11.0.4(@babel/core@7.24.7)
      typescript:
        specifier: ^5.5.4
        version: 5.5.4
      vitest:
        specifier: ^2.0.5
        version: 2.0.5(@types/node@22.2.0)
>>>>>>> d11e10c7

  packages/babel-plugin-jsx-dom-expressions:
    dependencies:
      '@babel/helper-module-imports':
        specifier: 7.18.6
        version: 7.18.6
      '@babel/plugin-syntax-jsx':
        specifier: ^7.18.6
        version: 7.24.7(@babel/core@7.25.2)
      '@babel/types':
        specifier: ^7.20.7
        version: 7.25.2
      html-entities:
        specifier: 2.3.3
        version: 2.3.3
      validate-html-nesting:
        specifier: ^1.2.1
        version: 1.2.2
    devDependencies:
      '@babel/core':
        specifier: ^7.20.12
        version: 7.25.2
      '@rollup/plugin-node-resolve':
        specifier: ^15.2.3
        version: 15.2.3(rollup@4.20.0)
      rollup:
        specifier: ^4.18.1
        version: 4.20.0

  packages/babel-preset-alloy:
    dependencies:
      '@alloy-js/babel-plugin-alloy':
        specifier: workspace:*
        version: link:../babel-plugin-alloy
      '@alloy-js/babel-plugin-jsx-dom-expressions':
        specifier: workspace:*
        version: link:../babel-plugin-jsx-dom-expressions

  packages/core:
    dependencies:
      '@babel/core':
        specifier: ^7.24.7
        version: 7.25.2
      '@babel/preset-typescript':
        specifier: ^7.24.7
        version: 7.24.7(@babel/core@7.25.2)
      '@vue/reactivity':
        specifier: ^3.4.30
        version: 3.4.37
      babel-preset-alloy:
        specifier: workspace:*
        version: link:../babel-preset-alloy
      pathe:
        specifier: ^1.1.2
        version: 1.1.2
    devDependencies:
      '@babel/cli':
        specifier: ^7.24.7
        version: 7.24.8(@babel/core@7.25.2)
      '@rollup/plugin-babel':
        specifier: ^6.0.4
<<<<<<< HEAD
        version: 6.0.4(@babel/core@7.25.2)
      '@rollup/plugin-typescript':
        specifier: ^11.1.6
        version: 11.1.6(typescript@5.5.4)
=======
        version: 6.0.4(@babel/core@7.24.7)(@types/babel__core@7.20.5)(rollup@4.20.0)
      '@rollup/plugin-typescript':
        specifier: ^11.1.6
        version: 11.1.6(rollup@4.20.0)(tslib@2.6.3)(typescript@5.5.4)
>>>>>>> d11e10c7
      concurrently:
        specifier: ^8.2.2
        version: 8.2.2
      typescript:
<<<<<<< HEAD
        specifier: ^5.5.2
        version: 5.5.4
      vitest:
        specifier: ^1.6.0
        version: 1.6.0(@types/node@20.14.15)

  packages/prettier-plugin-alloy:
    devDependencies:
      prettier:
        specifier: ^3.3.3
        version: 3.3.3
      typescript:
        specifier: ^5.5.2
        version: 5.5.4
      vitest:
        specifier: ^2.0.5
        version: 2.0.5
=======
        specifier: ^5.5.4
        version: 5.5.4
      vitest:
        specifier: ^2.0.5
        version: 2.0.5(@types/node@22.2.0)
>>>>>>> d11e10c7

  packages/sample:
    dependencies:
      '@alloy-js/core':
        specifier: workspace:*
        version: link:../core
      '@alloy-js/typescript':
        specifier: workspace:*
        version: link:../typescript
    devDependencies:
      '@babel/cli':
        specifier: ^7.24.7
<<<<<<< HEAD
        version: 7.24.8(@babel/core@7.25.2)
=======
        version: 7.24.7(@babel/core@7.25.2)
>>>>>>> d11e10c7
      '@babel/preset-typescript':
        specifier: ^7.24.7
        version: 7.24.7(@babel/core@7.25.2)
      '@rollup/plugin-babel':
        specifier: ^6.0.4
<<<<<<< HEAD
        version: 6.0.4(@babel/core@7.25.2)
      '@rollup/plugin-typescript':
        specifier: ^11.1.6
        version: 11.1.6(typescript@5.5.4)
=======
        version: 6.0.4(@babel/core@7.25.2)(@types/babel__core@7.20.5)(rollup@4.20.0)
      '@rollup/plugin-typescript':
        specifier: ^11.1.6
        version: 11.1.6(rollup@4.20.0)(tslib@2.6.3)(typescript@5.5.4)
>>>>>>> d11e10c7
      '@types/node':
        specifier: ^20.14.12
        version: 20.14.15
      babel-preset-alloy:
        specifier: workspace:*
        version: link:../babel-preset-alloy
      concurrently:
        specifier: ^8.2.2
        version: 8.2.2
      typescript:
<<<<<<< HEAD
        specifier: ^5.5.2
        version: 5.5.4
      vitest:
        specifier: ^1.6.0
        version: 1.6.0(@types/node@20.14.15)
=======
        specifier: ^5.5.4
        version: 5.5.4
      vitest:
        specifier: ^2.0.5
        version: 2.0.5(@types/node@20.14.12)
>>>>>>> d11e10c7

  packages/typescript:
    dependencies:
      '@alloy-js/core':
        specifier: workspace:*
        version: link:../core
      change-case:
        specifier: ^5.4.4
        version: 5.4.4
      pathe:
        specifier: ^1.1.2
        version: 1.1.2
    devDependencies:
      '@babel/cli':
        specifier: ^7.24.7
<<<<<<< HEAD
        version: 7.24.8(@babel/core@7.25.2)
=======
        version: 7.24.7(@babel/core@7.25.2)
>>>>>>> d11e10c7
      '@babel/preset-typescript':
        specifier: ^7.24.7
        version: 7.24.7(@babel/core@7.25.2)
      '@rollup/plugin-babel':
        specifier: ^6.0.4
<<<<<<< HEAD
        version: 6.0.4(@babel/core@7.25.2)
      '@rollup/plugin-typescript':
        specifier: ^11.1.6
        version: 11.1.6(typescript@5.5.4)
=======
        version: 6.0.4(@babel/core@7.25.2)(@types/babel__core@7.20.5)(rollup@4.20.0)
      '@rollup/plugin-typescript':
        specifier: ^11.1.6
        version: 11.1.6(rollup@4.20.0)(tslib@2.6.3)(typescript@5.5.4)
>>>>>>> d11e10c7
      babel-preset-alloy:
        specifier: workspace:*
        version: link:../babel-preset-alloy
      concurrently:
        specifier: ^8.2.2
        version: 8.2.2
      typescript:
<<<<<<< HEAD
        specifier: ^5.5.2
        version: 5.5.4
      vitest:
        specifier: ^1.6.0
        version: 1.6.0(@types/node@20.14.15)
=======
        specifier: ^5.5.4
        version: 5.5.4
      vitest:
        specifier: ^2.0.5
        version: 2.0.5(@types/node@22.2.0)
>>>>>>> d11e10c7

packages:

  /@ampproject/remapping@2.3.0:
    resolution: {integrity: sha512-30iZtAPgz+LTIYoeivqYo853f02jBYSd5uGnGpkFV0M3xOt9aN73erkgYAmZU43x4VfqcnLxW9Kpg3R5LC4YYw==}
    engines: {node: '>=6.0.0'}
    dependencies:
      '@jridgewell/gen-mapping': 0.3.5
      '@jridgewell/trace-mapping': 0.3.25

  /@babel/cli@7.24.8(@babel/core@7.25.2):
    resolution: {integrity: sha512-isdp+G6DpRyKc+3Gqxy2rjzgF7Zj9K0mzLNnxz+E/fgeag8qT3vVulX4gY9dGO1q0y+0lUv6V3a+uhUzMzrwXg==}
    engines: {node: '>=6.9.0'}
    hasBin: true
    peerDependencies:
      '@babel/core': ^7.0.0-0
    dependencies:
      '@babel/core': 7.25.2
      '@jridgewell/trace-mapping': 0.3.25
      commander: 6.2.1
      convert-source-map: 2.0.0
      fs-readdir-recursive: 1.1.0
      glob: 7.2.3
      make-dir: 2.1.0
      slash: 2.0.0
    optionalDependencies:
      '@nicolo-ribaudo/chokidar-2': 2.1.8-no-fsevents.3
      chokidar: 3.6.0
    dev: true

  /@babel/code-frame@7.24.7:
    resolution: {integrity: sha512-BcYH1CVJBO9tvyIZ2jVeXgSIMvGZ2FDRvDdOIVQyuklNKSsx+eppDEBq/g47Ayw+RqNFE+URvOShmf+f/qwAlA==}
    engines: {node: '>=6.9.0'}
    dependencies:
      '@babel/highlight': 7.24.7
      picocolors: 1.0.1

<<<<<<< HEAD
  /@babel/compat-data@7.25.2:
    resolution: {integrity: sha512-bYcppcpKBvX4znYaPEeFau03bp89ShqNMLs+rmdptMw+heSZh9+z84d2YG+K7cYLbWwzdjtDoW/uqZmPjulClQ==}
    engines: {node: '>=6.9.0'}

  /@babel/core@7.25.2:
    resolution: {integrity: sha512-BBt3opiCOxUr9euZ5/ro/Xv8/V7yJ5bjYMqG/C1YAo8MIKAnumZalCN+msbci3Pigy4lIQfPUpfMM27HMGaYEA==}
=======
  '@babel/compat-data@7.24.7':
    resolution: {integrity: sha512-qJzAIcv03PyaWqxRgO4mSU3lihncDT296vnyuE2O8uA4w3UHWI4S3hgeZd1L8W1Bft40w9JxJ2b412iDUFFRhw==}
    engines: {node: '>=6.9.0'}

  '@babel/compat-data@7.25.2':
    resolution: {integrity: sha512-bYcppcpKBvX4znYaPEeFau03bp89ShqNMLs+rmdptMw+heSZh9+z84d2YG+K7cYLbWwzdjtDoW/uqZmPjulClQ==}
    engines: {node: '>=6.9.0'}

  '@babel/core@7.24.7':
    resolution: {integrity: sha512-nykK+LEK86ahTkX/3TgauT0ikKoNCfKHEaZYTUVupJdTLzGNvrblu4u6fa7DhZONAltdf8e662t/abY8idrd/g==}
    engines: {node: '>=6.9.0'}

  '@babel/core@7.25.2':
    resolution: {integrity: sha512-BBt3opiCOxUr9euZ5/ro/Xv8/V7yJ5bjYMqG/C1YAo8MIKAnumZalCN+msbci3Pigy4lIQfPUpfMM27HMGaYEA==}
    engines: {node: '>=6.9.0'}

  '@babel/generator@7.24.7':
    resolution: {integrity: sha512-oipXieGC3i45Y1A41t4tAqpnEZWgB/lC6Ehh6+rOviR5XWpTtMmLN+fGjz9vOiNRt0p6RtO6DtD0pdU3vpqdSA==}
>>>>>>> d11e10c7
    engines: {node: '>=6.9.0'}
    dependencies:
      '@ampproject/remapping': 2.3.0
      '@babel/code-frame': 7.24.7
      '@babel/generator': 7.25.0
      '@babel/helper-compilation-targets': 7.25.2
      '@babel/helper-module-transforms': 7.25.2(@babel/core@7.25.2)
      '@babel/helpers': 7.25.0
      '@babel/parser': 7.25.3
      '@babel/template': 7.25.0
      '@babel/traverse': 7.25.3
      '@babel/types': 7.25.2
      convert-source-map: 2.0.0
      debug: 4.3.6
      gensync: 1.0.0-beta.2
      json5: 2.2.3
      semver: 6.3.1
    transitivePeerDependencies:
      - supports-color

  /@babel/generator@7.25.0:
    resolution: {integrity: sha512-3LEEcj3PVW8pW2R1SR1M89g/qrYk/m/mB/tLqn7dn4sbBUQyTqnlod+II2U4dqiGtUmkcnAmkMDralTFZttRiw==}
    engines: {node: '>=6.9.0'}
    dependencies:
      '@babel/types': 7.25.2
      '@jridgewell/gen-mapping': 0.3.5
      '@jridgewell/trace-mapping': 0.3.25
      jsesc: 2.5.2

  /@babel/helper-annotate-as-pure@7.24.7:
    resolution: {integrity: sha512-BaDeOonYvhdKw+JoMVkAixAAJzG2jVPIwWoKBPdYuY9b452e2rPuI9QPYh3KpofZ3pW2akOmwZLOiOsHMiqRAg==}
    engines: {node: '>=6.9.0'}
    dependencies:
      '@babel/types': 7.25.2

  /@babel/helper-compilation-targets@7.25.2:
    resolution: {integrity: sha512-U2U5LsSaZ7TAt3cfaymQ8WHh0pxvdHoEk6HVpaexxixjyEquMh0L0YNJNM6CTGKMXV1iksi0iZkGw4AcFkPaaw==}
    engines: {node: '>=6.9.0'}
    dependencies:
      '@babel/compat-data': 7.25.2
      '@babel/helper-validator-option': 7.24.8
      browserslist: 4.23.3
      lru-cache: 5.1.1
      semver: 6.3.1

<<<<<<< HEAD
  /@babel/helper-create-class-features-plugin@7.25.0(@babel/core@7.25.2):
    resolution: {integrity: sha512-GYM6BxeQsETc9mnct+nIIpf63SAyzvyYN7UB/IlTyd+MBg06afFGp0mIeUqGyWgS2mxad6vqbMrHVlaL3m70sQ==}
=======
  '@babel/helper-compilation-targets@7.25.2':
    resolution: {integrity: sha512-U2U5LsSaZ7TAt3cfaymQ8WHh0pxvdHoEk6HVpaexxixjyEquMh0L0YNJNM6CTGKMXV1iksi0iZkGw4AcFkPaaw==}
    engines: {node: '>=6.9.0'}

  '@babel/helper-create-class-features-plugin@7.24.7':
    resolution: {integrity: sha512-kTkaDl7c9vO80zeX1rJxnuRpEsD5tA81yh11X1gQo+PhSti3JS+7qeZo9U4RHobKRiFPKaGK3svUAeb8D0Q7eg==}
>>>>>>> d11e10c7
    engines: {node: '>=6.9.0'}
    peerDependencies:
      '@babel/core': ^7.0.0
    dependencies:
      '@babel/core': 7.25.2
      '@babel/helper-annotate-as-pure': 7.24.7
      '@babel/helper-member-expression-to-functions': 7.24.8
      '@babel/helper-optimise-call-expression': 7.24.7
      '@babel/helper-replace-supers': 7.25.0(@babel/core@7.25.2)
      '@babel/helper-skip-transparent-expression-wrappers': 7.24.7
      '@babel/traverse': 7.25.3
      semver: 6.3.1
    transitivePeerDependencies:
      - supports-color

  /@babel/helper-member-expression-to-functions@7.24.8:
    resolution: {integrity: sha512-LABppdt+Lp/RlBxqrh4qgf1oEH/WxdzQNDJIu5gC/W1GyvPVrOBiItmmM8wan2fm4oYqFuFfkXmlGpLQhPY8CA==}
    engines: {node: '>=6.9.0'}
    dependencies:
      '@babel/traverse': 7.25.3
      '@babel/types': 7.25.2
    transitivePeerDependencies:
      - supports-color

  /@babel/helper-module-imports@7.18.6:
    resolution: {integrity: sha512-0NFvs3VkuSYbFi1x2Vd6tKrywq+z/cLeYC/RJNFrIX/30Bf5aiGYbtvGXolEktzJH8o5E5KJ3tT+nkxuuZFVlA==}
    engines: {node: '>=6.9.0'}
    dependencies:
      '@babel/types': 7.25.2

  /@babel/helper-module-imports@7.24.7:
    resolution: {integrity: sha512-8AyH3C+74cgCVVXow/myrynrAGv+nTVg5vKu2nZph9x7RcRwzmh0VFallJuFTZ9mx6u4eSdXZfcOzSqTUm0HCA==}
    engines: {node: '>=6.9.0'}
    dependencies:
      '@babel/traverse': 7.25.3
      '@babel/types': 7.25.2
    transitivePeerDependencies:
      - supports-color

  /@babel/helper-module-transforms@7.25.2(@babel/core@7.25.2):
    resolution: {integrity: sha512-BjyRAbix6j/wv83ftcVJmBt72QtHI56C7JXZoG2xATiLpmoC7dpd8WnkikExHDVPpi/3qCmO6WY1EaXOluiecQ==}
    engines: {node: '>=6.9.0'}
    peerDependencies:
      '@babel/core': ^7.0.0
    dependencies:
      '@babel/core': 7.25.2
      '@babel/helper-module-imports': 7.24.7
      '@babel/helper-simple-access': 7.24.7
      '@babel/helper-validator-identifier': 7.24.7
      '@babel/traverse': 7.25.3
    transitivePeerDependencies:
      - supports-color

<<<<<<< HEAD
  /@babel/helper-optimise-call-expression@7.24.7:
=======
  '@babel/helper-module-transforms@7.25.2':
    resolution: {integrity: sha512-BjyRAbix6j/wv83ftcVJmBt72QtHI56C7JXZoG2xATiLpmoC7dpd8WnkikExHDVPpi/3qCmO6WY1EaXOluiecQ==}
    engines: {node: '>=6.9.0'}
    peerDependencies:
      '@babel/core': ^7.0.0

  '@babel/helper-optimise-call-expression@7.24.7':
>>>>>>> d11e10c7
    resolution: {integrity: sha512-jKiTsW2xmWwxT1ixIdfXUZp+P5yURx2suzLZr5Hi64rURpDYdMW0pv+Uf17EYk2Rd428Lx4tLsnjGJzYKDM/6A==}
    engines: {node: '>=6.9.0'}
    dependencies:
      '@babel/types': 7.25.2

  /@babel/helper-plugin-utils@7.24.8:
    resolution: {integrity: sha512-FFWx5142D8h2Mgr/iPVGH5G7w6jDn4jUSpZTyDnQO0Yn7Ks2Kuz6Pci8H6MPCoUJegd/UZQ3tAvfLCxQSnWWwg==}
    engines: {node: '>=6.9.0'}

  /@babel/helper-replace-supers@7.25.0(@babel/core@7.25.2):
    resolution: {integrity: sha512-q688zIvQVYtZu+i2PsdIu/uWGRpfxzr5WESsfpShfZECkO+d2o+WROWezCi/Q6kJ0tfPa5+pUGUlfx2HhrA3Bg==}
    engines: {node: '>=6.9.0'}
    peerDependencies:
      '@babel/core': ^7.0.0
    dependencies:
      '@babel/core': 7.25.2
      '@babel/helper-member-expression-to-functions': 7.24.8
      '@babel/helper-optimise-call-expression': 7.24.7
      '@babel/traverse': 7.25.3
    transitivePeerDependencies:
      - supports-color

  /@babel/helper-simple-access@7.24.7:
    resolution: {integrity: sha512-zBAIvbCMh5Ts+b86r/CjU+4XGYIs+R1j951gxI3KmmxBMhCg4oQMsv6ZXQ64XOm/cvzfU1FmoCyt6+owc5QMYg==}
    engines: {node: '>=6.9.0'}
    dependencies:
      '@babel/traverse': 7.25.3
      '@babel/types': 7.25.2
    transitivePeerDependencies:
      - supports-color

  /@babel/helper-skip-transparent-expression-wrappers@7.24.7:
    resolution: {integrity: sha512-IO+DLT3LQUElMbpzlatRASEyQtfhSE0+m465v++3jyyXeBTBUjtVZg28/gHeV5mrTJqvEKhKroBGAvhW+qPHiQ==}
    engines: {node: '>=6.9.0'}
    dependencies:
      '@babel/traverse': 7.25.3
      '@babel/types': 7.25.2
    transitivePeerDependencies:
      - supports-color

  /@babel/helper-string-parser@7.24.8:
    resolution: {integrity: sha512-pO9KhhRcuUyGnJWwyEgnRJTSIZHiT+vMD0kPeD+so0l7mxkMT19g3pjY9GTnHySck/hDzq+dtW/4VgnMkippsQ==}
    engines: {node: '>=6.9.0'}

  /@babel/helper-validator-identifier@7.24.7:
    resolution: {integrity: sha512-rR+PBcQ1SMQDDyF6X0wxtG8QyLCgUB0eRAGguqRLfkCA87l7yAP7ehq8SNj96OOGTO8OBV70KhuFYcIkHXOg0w==}
    engines: {node: '>=6.9.0'}

  /@babel/helper-validator-option@7.24.8:
    resolution: {integrity: sha512-xb8t9tD1MHLungh/AIoWYN+gVHaB9kwlu8gffXGSt3FFEIT7RjS+xWbc2vUD1UTZdIpKj/ab3rdqJ7ufngyi2Q==}
    engines: {node: '>=6.9.0'}

<<<<<<< HEAD
  /@babel/helpers@7.25.0:
    resolution: {integrity: sha512-MjgLZ42aCm0oGjJj8CtSM3DB8NOOf8h2l7DCTePJs29u+v7yO/RBX9nShlKMgFnRks/Q4tBAe7Hxnov9VkGwLw==}
=======
  '@babel/helper-validator-option@7.24.8':
    resolution: {integrity: sha512-xb8t9tD1MHLungh/AIoWYN+gVHaB9kwlu8gffXGSt3FFEIT7RjS+xWbc2vUD1UTZdIpKj/ab3rdqJ7ufngyi2Q==}
    engines: {node: '>=6.9.0'}

  '@babel/helpers@7.24.7':
    resolution: {integrity: sha512-NlmJJtvcw72yRJRcnCmGvSi+3jDEg8qFu3z0AFoymmzLx5ERVWyzd9kVXr7Th9/8yIJi2Zc6av4Tqz3wFs8QWg==}
>>>>>>> d11e10c7
    engines: {node: '>=6.9.0'}
    dependencies:
      '@babel/template': 7.25.0
      '@babel/types': 7.25.2

<<<<<<< HEAD
  /@babel/highlight@7.24.7:
=======
  '@babel/helpers@7.25.0':
    resolution: {integrity: sha512-MjgLZ42aCm0oGjJj8CtSM3DB8NOOf8h2l7DCTePJs29u+v7yO/RBX9nShlKMgFnRks/Q4tBAe7Hxnov9VkGwLw==}
    engines: {node: '>=6.9.0'}

  '@babel/highlight@7.24.7':
>>>>>>> d11e10c7
    resolution: {integrity: sha512-EStJpq4OuY8xYfhGVXngigBJRWxftKX9ksiGDnmlY3o7B/V7KIAc9X4oiK87uPJSc/vs5L869bem5fhZa8caZw==}
    engines: {node: '>=6.9.0'}
    dependencies:
      '@babel/helper-validator-identifier': 7.24.7
      chalk: 2.4.2
      js-tokens: 4.0.0
      picocolors: 1.0.1

  /@babel/parser@7.25.3:
    resolution: {integrity: sha512-iLTJKDbJ4hMvFPgQwwsVoxtHyWpKKPBrxkANrSYewDPaPpT5py5yeVkgPIJ7XYXhndxJpaA3PyALSXQ7u8e/Dw==}
    engines: {node: '>=6.0.0'}
    hasBin: true
    dependencies:
      '@babel/types': 7.25.2

<<<<<<< HEAD
  /@babel/plugin-syntax-jsx@7.24.7(@babel/core@7.25.2):
=======
  '@babel/parser@7.25.3':
    resolution: {integrity: sha512-iLTJKDbJ4hMvFPgQwwsVoxtHyWpKKPBrxkANrSYewDPaPpT5py5yeVkgPIJ7XYXhndxJpaA3PyALSXQ7u8e/Dw==}
    engines: {node: '>=6.0.0'}
    hasBin: true

  '@babel/plugin-syntax-jsx@7.24.7':
>>>>>>> d11e10c7
    resolution: {integrity: sha512-6ddciUPe/mpMnOKv/U+RSd2vvVy+Yw/JfBB0ZHYjEZt9NLHmCUylNYlsbqCCS1Bffjlb0fCwC9Vqz+sBz6PsiQ==}
    engines: {node: '>=6.9.0'}
    peerDependencies:
      '@babel/core': ^7.0.0-0
    dependencies:
      '@babel/core': 7.25.2
      '@babel/helper-plugin-utils': 7.24.8

  /@babel/plugin-syntax-typescript@7.24.7(@babel/core@7.25.2):
    resolution: {integrity: sha512-c/+fVeJBB0FeKsFvwytYiUD+LBvhHjGSI0g446PRGdSVGZLRNArBUno2PETbAly3tpiNAQR5XaZ+JslxkotsbA==}
    engines: {node: '>=6.9.0'}
    peerDependencies:
      '@babel/core': ^7.0.0-0
    dependencies:
      '@babel/core': 7.25.2
      '@babel/helper-plugin-utils': 7.24.8

  /@babel/plugin-transform-modules-commonjs@7.24.8(@babel/core@7.25.2):
    resolution: {integrity: sha512-WHsk9H8XxRs3JXKWFiqtQebdh9b/pTk4EgueygFzYlTKAg0Ud985mSevdNjdXdFBATSKVJGQXP1tv6aGbssLKA==}
    engines: {node: '>=6.9.0'}
    peerDependencies:
      '@babel/core': ^7.0.0-0
    dependencies:
      '@babel/core': 7.25.2
      '@babel/helper-module-transforms': 7.25.2(@babel/core@7.25.2)
      '@babel/helper-plugin-utils': 7.24.8
      '@babel/helper-simple-access': 7.24.7
    transitivePeerDependencies:
      - supports-color

  /@babel/plugin-transform-typescript@7.25.2(@babel/core@7.25.2):
    resolution: {integrity: sha512-lBwRvjSmqiMYe/pS0+1gggjJleUJi7NzjvQ1Fkqtt69hBa/0t1YuW/MLQMAPixfwaQOHUXsd6jeU3Z+vdGv3+A==}
    engines: {node: '>=6.9.0'}
    peerDependencies:
      '@babel/core': ^7.0.0-0
    dependencies:
      '@babel/core': 7.25.2
      '@babel/helper-annotate-as-pure': 7.24.7
      '@babel/helper-create-class-features-plugin': 7.25.0(@babel/core@7.25.2)
      '@babel/helper-plugin-utils': 7.24.8
      '@babel/helper-skip-transparent-expression-wrappers': 7.24.7
      '@babel/plugin-syntax-typescript': 7.24.7(@babel/core@7.25.2)
    transitivePeerDependencies:
      - supports-color

  /@babel/preset-typescript@7.24.7(@babel/core@7.25.2):
    resolution: {integrity: sha512-SyXRe3OdWwIwalxDg5UtJnJQO+YPcTfwiIY2B0Xlddh9o7jpWLvv8X1RthIeDOxQ+O1ML5BLPCONToObyVQVuQ==}
    engines: {node: '>=6.9.0'}
    peerDependencies:
      '@babel/core': ^7.0.0-0
    dependencies:
      '@babel/core': 7.25.2
      '@babel/helper-plugin-utils': 7.24.8
      '@babel/helper-validator-option': 7.24.8
      '@babel/plugin-syntax-jsx': 7.24.7(@babel/core@7.25.2)
      '@babel/plugin-transform-modules-commonjs': 7.24.8(@babel/core@7.25.2)
      '@babel/plugin-transform-typescript': 7.25.2(@babel/core@7.25.2)
    transitivePeerDependencies:
      - supports-color

  /@babel/runtime@7.25.0:
    resolution: {integrity: sha512-7dRy4DwXwtzBrPbZflqxnvfxLF8kdZXPkhymtDeFoFqE6ldzjQFgYTtYIFARcLEYDrqfBfYcZt1WqFxRoyC9Rw==}
    engines: {node: '>=6.9.0'}
    dependencies:
      regenerator-runtime: 0.14.1
    dev: true

<<<<<<< HEAD
  /@babel/template@7.25.0:
    resolution: {integrity: sha512-aOOgh1/5XzKvg1jvVz7AVrx2piJ2XBi227DHmbY6y+bM9H2FlN+IfecYu4Xl0cNiiVejlsCri89LUsbj8vJD9Q==}
=======
  '@babel/template@7.25.0':
    resolution: {integrity: sha512-aOOgh1/5XzKvg1jvVz7AVrx2piJ2XBi227DHmbY6y+bM9H2FlN+IfecYu4Xl0cNiiVejlsCri89LUsbj8vJD9Q==}
    engines: {node: '>=6.9.0'}

  '@babel/traverse@7.24.7':
    resolution: {integrity: sha512-yb65Ed5S/QAcewNPh0nZczy9JdYXkkAbIsEo+P7BE7yO3txAY30Y/oPa3QkQ5It3xVG2kpKMg9MsdxZaO31uKA==}
>>>>>>> d11e10c7
    engines: {node: '>=6.9.0'}
    dependencies:
      '@babel/code-frame': 7.24.7
      '@babel/parser': 7.25.3
      '@babel/types': 7.25.2

<<<<<<< HEAD
  /@babel/traverse@7.25.3:
    resolution: {integrity: sha512-HefgyP1x754oGCsKmV5reSmtV7IXj/kpaE1XYY+D9G5PvKKoFfSbiS4M77MdjuwlZKDIKFCffq9rPU+H/s3ZdQ==}
=======
  '@babel/traverse@7.25.3':
    resolution: {integrity: sha512-HefgyP1x754oGCsKmV5reSmtV7IXj/kpaE1XYY+D9G5PvKKoFfSbiS4M77MdjuwlZKDIKFCffq9rPU+H/s3ZdQ==}
    engines: {node: '>=6.9.0'}

  '@babel/types@7.24.7':
    resolution: {integrity: sha512-XEFXSlxiG5td2EJRe8vOmRbaXVgfcBlszKujvVmWIK/UpywWljQCfzAv3RQCGujWQ1RD4YYWEAqDXfuJiy8f5Q==}
>>>>>>> d11e10c7
    engines: {node: '>=6.9.0'}
    dependencies:
      '@babel/code-frame': 7.24.7
      '@babel/generator': 7.25.0
      '@babel/parser': 7.25.3
      '@babel/template': 7.25.0
      '@babel/types': 7.25.2
      debug: 4.3.6
      globals: 11.12.0
    transitivePeerDependencies:
      - supports-color

  /@babel/types@7.25.2:
    resolution: {integrity: sha512-YTnYtra7W9e6/oAZEHj0bJehPRUlLH9/fbpT5LfB0NhQXyALCRkRs3zH9v07IYhkgpqX6Z78FnuccZr/l4Fs4Q==}
    engines: {node: '>=6.9.0'}
    dependencies:
      '@babel/helper-string-parser': 7.24.8
      '@babel/helper-validator-identifier': 7.24.7
      to-fast-properties: 2.0.0

  /@esbuild/aix-ppc64@0.23.0:
    resolution: {integrity: sha512-3sG8Zwa5fMcA9bgqB8AfWPQ+HFke6uD3h1s3RIwUNK8EG7a4buxvuFTs3j1IMs2NXAk9F30C/FF4vxRgQCcmoQ==}
    engines: {node: '>=18'}
    cpu: [ppc64]
    os: [aix]
    requiresBuild: true
    dev: true
    optional: true

  /@esbuild/android-arm64@0.23.0:
    resolution: {integrity: sha512-EuHFUYkAVfU4qBdyivULuu03FhJO4IJN9PGuABGrFy4vUuzk91P2d+npxHcFdpUnfYKy0PuV+n6bKIpHOB3prQ==}
    engines: {node: '>=18'}
    cpu: [arm64]
    os: [android]
    requiresBuild: true
    dev: true
    optional: true

  /@esbuild/android-arm@0.23.0:
    resolution: {integrity: sha512-+KuOHTKKyIKgEEqKbGTK8W7mPp+hKinbMBeEnNzjJGyFcWsfrXjSTNluJHCY1RqhxFurdD8uNXQDei7qDlR6+g==}
    engines: {node: '>=18'}
    cpu: [arm]
    os: [android]
    requiresBuild: true
    dev: true
    optional: true

  /@esbuild/android-x64@0.23.0:
    resolution: {integrity: sha512-WRrmKidLoKDl56LsbBMhzTTBxrsVwTKdNbKDalbEZr0tcsBgCLbEtoNthOW6PX942YiYq8HzEnb4yWQMLQuipQ==}
    engines: {node: '>=18'}
    cpu: [x64]
    os: [android]
    requiresBuild: true
    dev: true
    optional: true

  /@esbuild/darwin-arm64@0.23.0:
    resolution: {integrity: sha512-YLntie/IdS31H54Ogdn+v50NuoWF5BDkEUFpiOChVa9UnKpftgwzZRrI4J132ETIi+D8n6xh9IviFV3eXdxfow==}
    engines: {node: '>=18'}
    cpu: [arm64]
    os: [darwin]
    requiresBuild: true
    dev: true
    optional: true

  /@esbuild/darwin-x64@0.23.0:
    resolution: {integrity: sha512-IMQ6eme4AfznElesHUPDZ+teuGwoRmVuuixu7sv92ZkdQcPbsNHzutd+rAfaBKo8YK3IrBEi9SLLKWJdEvJniQ==}
    engines: {node: '>=18'}
    cpu: [x64]
    os: [darwin]
    requiresBuild: true
    dev: true
    optional: true

  /@esbuild/freebsd-arm64@0.23.0:
    resolution: {integrity: sha512-0muYWCng5vqaxobq6LB3YNtevDFSAZGlgtLoAc81PjUfiFz36n4KMpwhtAd4he8ToSI3TGyuhyx5xmiWNYZFyw==}
    engines: {node: '>=18'}
    cpu: [arm64]
    os: [freebsd]
    requiresBuild: true
    dev: true
    optional: true

  /@esbuild/freebsd-x64@0.23.0:
    resolution: {integrity: sha512-XKDVu8IsD0/q3foBzsXGt/KjD/yTKBCIwOHE1XwiXmrRwrX6Hbnd5Eqn/WvDekddK21tfszBSrE/WMaZh+1buQ==}
    engines: {node: '>=18'}
    cpu: [x64]
    os: [freebsd]
    requiresBuild: true
    dev: true
    optional: true

  /@esbuild/linux-arm64@0.23.0:
    resolution: {integrity: sha512-j1t5iG8jE7BhonbsEg5d9qOYcVZv/Rv6tghaXM/Ug9xahM0nX/H2gfu6X6z11QRTMT6+aywOMA8TDkhPo8aCGw==}
    engines: {node: '>=18'}
    cpu: [arm64]
    os: [linux]
    requiresBuild: true
    dev: true
    optional: true

  /@esbuild/linux-arm@0.23.0:
    resolution: {integrity: sha512-SEELSTEtOFu5LPykzA395Mc+54RMg1EUgXP+iw2SJ72+ooMwVsgfuwXo5Fn0wXNgWZsTVHwY2cg4Vi/bOD88qw==}
    engines: {node: '>=18'}
    cpu: [arm]
    os: [linux]
    requiresBuild: true
    dev: true
    optional: true

  /@esbuild/linux-ia32@0.23.0:
    resolution: {integrity: sha512-P7O5Tkh2NbgIm2R6x1zGJJsnacDzTFcRWZyTTMgFdVit6E98LTxO+v8LCCLWRvPrjdzXHx9FEOA8oAZPyApWUA==}
    engines: {node: '>=18'}
    cpu: [ia32]
    os: [linux]
    requiresBuild: true
    dev: true
    optional: true

  /@esbuild/linux-loong64@0.23.0:
    resolution: {integrity: sha512-InQwepswq6urikQiIC/kkx412fqUZudBO4SYKu0N+tGhXRWUqAx+Q+341tFV6QdBifpjYgUndV1hhMq3WeJi7A==}
    engines: {node: '>=18'}
    cpu: [loong64]
    os: [linux]
    requiresBuild: true
    dev: true
    optional: true

  /@esbuild/linux-mips64el@0.23.0:
    resolution: {integrity: sha512-J9rflLtqdYrxHv2FqXE2i1ELgNjT+JFURt/uDMoPQLcjWQA5wDKgQA4t/dTqGa88ZVECKaD0TctwsUfHbVoi4w==}
    engines: {node: '>=18'}
    cpu: [mips64el]
    os: [linux]
    requiresBuild: true
    dev: true
    optional: true

  /@esbuild/linux-ppc64@0.23.0:
    resolution: {integrity: sha512-cShCXtEOVc5GxU0fM+dsFD10qZ5UpcQ8AM22bYj0u/yaAykWnqXJDpd77ublcX6vdDsWLuweeuSNZk4yUxZwtw==}
    engines: {node: '>=18'}
    cpu: [ppc64]
    os: [linux]
    requiresBuild: true
    dev: true
    optional: true

  /@esbuild/linux-riscv64@0.23.0:
    resolution: {integrity: sha512-HEtaN7Y5UB4tZPeQmgz/UhzoEyYftbMXrBCUjINGjh3uil+rB/QzzpMshz3cNUxqXN7Vr93zzVtpIDL99t9aRw==}
    engines: {node: '>=18'}
    cpu: [riscv64]
    os: [linux]
    requiresBuild: true
    dev: true
    optional: true

  /@esbuild/linux-s390x@0.23.0:
    resolution: {integrity: sha512-WDi3+NVAuyjg/Wxi+o5KPqRbZY0QhI9TjrEEm+8dmpY9Xir8+HE/HNx2JoLckhKbFopW0RdO2D72w8trZOV+Wg==}
    engines: {node: '>=18'}
    cpu: [s390x]
    os: [linux]
    requiresBuild: true
    dev: true
    optional: true

  /@esbuild/linux-x64@0.23.0:
    resolution: {integrity: sha512-a3pMQhUEJkITgAw6e0bWA+F+vFtCciMjW/LPtoj99MhVt+Mfb6bbL9hu2wmTZgNd994qTAEw+U/r6k3qHWWaOQ==}
    engines: {node: '>=18'}
    cpu: [x64]
    os: [linux]
    requiresBuild: true
    dev: true
    optional: true

  /@esbuild/netbsd-x64@0.23.0:
    resolution: {integrity: sha512-cRK+YDem7lFTs2Q5nEv/HHc4LnrfBCbH5+JHu6wm2eP+d8OZNoSMYgPZJq78vqQ9g+9+nMuIsAO7skzphRXHyw==}
    engines: {node: '>=18'}
    cpu: [x64]
    os: [netbsd]
    requiresBuild: true
    dev: true
    optional: true

  /@esbuild/openbsd-arm64@0.23.0:
    resolution: {integrity: sha512-suXjq53gERueVWu0OKxzWqk7NxiUWSUlrxoZK7usiF50C6ipColGR5qie2496iKGYNLhDZkPxBI3erbnYkU0rQ==}
    engines: {node: '>=18'}
    cpu: [arm64]
    os: [openbsd]
    requiresBuild: true
    dev: true
    optional: true

  /@esbuild/openbsd-x64@0.23.0:
    resolution: {integrity: sha512-6p3nHpby0DM/v15IFKMjAaayFhqnXV52aEmv1whZHX56pdkK+MEaLoQWj+H42ssFarP1PcomVhbsR4pkz09qBg==}
    engines: {node: '>=18'}
    cpu: [x64]
    os: [openbsd]
    requiresBuild: true
    dev: true
    optional: true

  /@esbuild/sunos-x64@0.23.0:
    resolution: {integrity: sha512-BFelBGfrBwk6LVrmFzCq1u1dZbG4zy/Kp93w2+y83Q5UGYF1d8sCzeLI9NXjKyujjBBniQa8R8PzLFAUrSM9OA==}
    engines: {node: '>=18'}
    cpu: [x64]
    os: [sunos]
    requiresBuild: true
    dev: true
    optional: true

  /@esbuild/win32-arm64@0.23.0:
    resolution: {integrity: sha512-lY6AC8p4Cnb7xYHuIxQ6iYPe6MfO2CC43XXKo9nBXDb35krYt7KGhQnOkRGar5psxYkircpCqfbNDB4uJbS2jQ==}
    engines: {node: '>=18'}
    cpu: [arm64]
    os: [win32]
    requiresBuild: true
    dev: true
    optional: true

  /@esbuild/win32-ia32@0.23.0:
    resolution: {integrity: sha512-7L1bHlOTcO4ByvI7OXVI5pNN6HSu6pUQq9yodga8izeuB1KcT2UkHaH6118QJwopExPn0rMHIseCTx1CRo/uNA==}
    engines: {node: '>=18'}
    cpu: [ia32]
    os: [win32]
    requiresBuild: true
    dev: true
    optional: true

  /@esbuild/win32-x64@0.23.0:
    resolution: {integrity: sha512-Arm+WgUFLUATuoxCJcahGuk6Yj9Pzxd6l11Zb/2aAuv5kWWvvfhLFo2fni4uSK5vzlUdCGZ/BdV5tH8klj8p8g==}
    engines: {node: '>=18'}
    cpu: [x64]
    os: [win32]
    requiresBuild: true
    dev: true
    optional: true

<<<<<<< HEAD
  /@jest/schemas@29.6.3:
    resolution: {integrity: sha512-mo5j5X+jIZmJQveBKeS/clAueipV7KgiX1vMgCxam1RNYiqE1w62n0/tJJnHtjW8ZHcQco5gY85jA3mi0L+nSA==}
    engines: {node: ^14.15.0 || ^16.10.0 || >=18.0.0}
    dependencies:
      '@sinclair/typebox': 0.27.8
    dev: true

  /@jridgewell/gen-mapping@0.3.5:
=======
  '@jridgewell/gen-mapping@0.3.5':
>>>>>>> d11e10c7
    resolution: {integrity: sha512-IzL8ZoEDIBRWEzlCcRhOaCupYyN5gdIK+Q6fbFdPDg6HqX6jpkItn7DFIpW9LQzXG6Df9sA7+OKnq0qlz/GaQg==}
    engines: {node: '>=6.0.0'}
    dependencies:
      '@jridgewell/set-array': 1.2.1
      '@jridgewell/sourcemap-codec': 1.5.0
      '@jridgewell/trace-mapping': 0.3.25

  /@jridgewell/resolve-uri@3.1.2:
    resolution: {integrity: sha512-bRISgCIjP20/tbWSPWMEi54QVPRZExkuD9lJL+UIxUKtwVJA8wW1Trb1jMs1RFXo1CBTNZ/5hpC9QvmKWdopKw==}
    engines: {node: '>=6.0.0'}

  /@jridgewell/set-array@1.2.1:
    resolution: {integrity: sha512-R8gLRTZeyp03ymzP/6Lil/28tGeGEzhx1q2k703KGWRAI1VdvPIXdG70VJc2pAMw3NA6JKL5hhFu1sJX0Mnn/A==}
    engines: {node: '>=6.0.0'}

  /@jridgewell/sourcemap-codec@1.5.0:
    resolution: {integrity: sha512-gv3ZRaISU3fjPAgNsriBRqGWQL6quFx04YMPW/zD8XMLsU32mhCCbfbO6KZFLjvYpCZ8zyDEgqsgf+PwPaM7GQ==}

<<<<<<< HEAD
  /@jridgewell/trace-mapping@0.3.25:
=======
  '@jridgewell/sourcemap-codec@1.5.0':
    resolution: {integrity: sha512-gv3ZRaISU3fjPAgNsriBRqGWQL6quFx04YMPW/zD8XMLsU32mhCCbfbO6KZFLjvYpCZ8zyDEgqsgf+PwPaM7GQ==}

  '@jridgewell/trace-mapping@0.3.25':
>>>>>>> d11e10c7
    resolution: {integrity: sha512-vNk6aEwybGtawWmy/PzwnGDOjCkLWSD2wqvjGGAgOAwCGWySYXfYoxt00IJkTF+8Lb57DwOb3Aa0o9CApepiYQ==}
    dependencies:
      '@jridgewell/resolve-uri': 3.1.2
      '@jridgewell/sourcemap-codec': 1.5.0

  /@nicolo-ribaudo/chokidar-2@2.1.8-no-fsevents.3:
    resolution: {integrity: sha512-s88O1aVtXftvp5bCPB7WnmXc5IwOZZ7YPuwNPt+GtOOXpPvad1LfbmjYv+qII7zP6RU2QGnqve27dnLycEnyEQ==}
    requiresBuild: true
    dev: true
    optional: true

  /@rollup/plugin-babel@6.0.4(@babel/core@7.25.2):
    resolution: {integrity: sha512-YF7Y52kFdFT/xVSuVdjkV5ZdX/3YtmX0QulG+x0taQOtJdHYzVU61aSSkAgVJ7NOv6qPkIYiJSgSWWN/DM5sGw==}
    engines: {node: '>=14.0.0'}
    peerDependencies:
      '@babel/core': ^7.0.0
      '@types/babel__core': ^7.1.9
      rollup: ^1.20.0||^2.0.0||^3.0.0||^4.0.0
    peerDependenciesMeta:
      '@types/babel__core':
        optional: true
      rollup:
        optional: true
    dependencies:
      '@babel/core': 7.25.2
      '@babel/helper-module-imports': 7.18.6
      '@rollup/pluginutils': 5.1.0(rollup@4.20.0)
    dev: true

  /@rollup/plugin-node-resolve@15.2.3(rollup@4.20.0):
    resolution: {integrity: sha512-j/lym8nf5E21LwBT4Df1VD6hRO2L2iwUeUmP7litikRsVp1H6NWx20NEp0Y7su+7XGc476GnXXc4kFeZNGmaSQ==}
    engines: {node: '>=14.0.0'}
    peerDependencies:
      rollup: ^2.78.0||^3.0.0||^4.0.0
    peerDependenciesMeta:
      rollup:
        optional: true
    dependencies:
      '@rollup/pluginutils': 5.1.0(rollup@4.20.0)
      '@types/resolve': 1.20.2
      deepmerge: 4.3.1
      is-builtin-module: 3.2.1
      is-module: 1.0.0
      resolve: 1.22.8
      rollup: 4.20.0
    dev: true

  /@rollup/plugin-typescript@11.1.6(typescript@5.5.4):
    resolution: {integrity: sha512-R92yOmIACgYdJ7dJ97p4K69I8gg6IEHt8M7dUBxN3W6nrO8uUxX5ixl0yU/N3aZTi8WhPuICvOHXQvF6FaykAA==}
    engines: {node: '>=14.0.0'}
    peerDependencies:
      rollup: ^2.14.0||^3.0.0||^4.0.0
      tslib: '*'
      typescript: '>=3.7.0'
    peerDependenciesMeta:
      rollup:
        optional: true
      tslib:
        optional: true
    dependencies:
      '@rollup/pluginutils': 5.1.0(rollup@4.20.0)
      resolve: 1.22.8
      typescript: 5.5.4
    dev: true

  /@rollup/pluginutils@5.1.0(rollup@4.20.0):
    resolution: {integrity: sha512-XTIWOPPcpvyKI6L1NHo0lFlCyznUEyPmPY1mc3KpPVDYulHSTvyeLNVW00QTLIAFNhR3kYnJTQHeGqU4M3n09g==}
    engines: {node: '>=14.0.0'}
    peerDependencies:
      rollup: ^1.20.0||^2.0.0||^3.0.0||^4.0.0
    peerDependenciesMeta:
      rollup:
        optional: true
    dependencies:
      '@types/estree': 1.0.5
      estree-walker: 2.0.2
      picomatch: 2.3.1
      rollup: 4.20.0
    dev: true

  /@rollup/rollup-android-arm-eabi@4.20.0:
    resolution: {integrity: sha512-TSpWzflCc4VGAUJZlPpgAJE1+V60MePDQnBd7PPkpuEmOy8i87aL6tinFGKBFKuEDikYpig72QzdT3QPYIi+oA==}
    cpu: [arm]
    os: [android]
    requiresBuild: true
    dev: true
    optional: true

<<<<<<< HEAD
  /@rollup/rollup-android-arm64@4.20.0:
    resolution: {integrity: sha512-u00Ro/nok7oGzVuh/FMYfNoGqxU5CPWz1mxV85S2w9LxHR8OoMQBuSk+3BKVIDYgkpeOET5yXkx90OYFc+ytpQ==}
=======
  '@rollup/rollup-android-arm-eabi@4.20.0':
    resolution: {integrity: sha512-TSpWzflCc4VGAUJZlPpgAJE1+V60MePDQnBd7PPkpuEmOy8i87aL6tinFGKBFKuEDikYpig72QzdT3QPYIi+oA==}
    cpu: [arm]
    os: [android]

  '@rollup/rollup-android-arm64@4.18.1':
    resolution: {integrity: sha512-F/tkdw0WSs4ojqz5Ovrw5r9odqzFjb5LIgHdHZG65dFI1lWTWRVy32KDJLKRISHgJvqUeUhdIvy43fX41znyDg==}
>>>>>>> d11e10c7
    cpu: [arm64]
    os: [android]
    requiresBuild: true
    dev: true
    optional: true

<<<<<<< HEAD
  /@rollup/rollup-darwin-arm64@4.20.0:
    resolution: {integrity: sha512-uFVfvzvsdGtlSLuL0ZlvPJvl6ZmrH4CBwLGEFPe7hUmf7htGAN+aXo43R/V6LATyxlKVC/m6UsLb7jbG+LG39Q==}
=======
  '@rollup/rollup-android-arm64@4.20.0':
    resolution: {integrity: sha512-u00Ro/nok7oGzVuh/FMYfNoGqxU5CPWz1mxV85S2w9LxHR8OoMQBuSk+3BKVIDYgkpeOET5yXkx90OYFc+ytpQ==}
    cpu: [arm64]
    os: [android]

  '@rollup/rollup-darwin-arm64@4.18.1':
    resolution: {integrity: sha512-vk+ma8iC1ebje/ahpxpnrfVQJibTMyHdWpOGZ3JpQ7Mgn/3QNHmPq7YwjZbIE7km73dH5M1e6MRRsnEBW7v5CQ==}
>>>>>>> d11e10c7
    cpu: [arm64]
    os: [darwin]
    requiresBuild: true
    dev: true
    optional: true

<<<<<<< HEAD
  /@rollup/rollup-darwin-x64@4.20.0:
    resolution: {integrity: sha512-xbrMDdlev53vNXexEa6l0LffojxhqDTBeL+VUxuuIXys4x6xyvbKq5XqTXBCEUA8ty8iEJblHvFaWRJTk/icAQ==}
=======
  '@rollup/rollup-darwin-arm64@4.20.0':
    resolution: {integrity: sha512-uFVfvzvsdGtlSLuL0ZlvPJvl6ZmrH4CBwLGEFPe7hUmf7htGAN+aXo43R/V6LATyxlKVC/m6UsLb7jbG+LG39Q==}
    cpu: [arm64]
    os: [darwin]

  '@rollup/rollup-darwin-x64@4.18.1':
    resolution: {integrity: sha512-IgpzXKauRe1Tafcej9STjSSuG0Ghu/xGYH+qG6JwsAUxXrnkvNHcq/NL6nz1+jzvWAnQkuAJ4uIwGB48K9OCGA==}
>>>>>>> d11e10c7
    cpu: [x64]
    os: [darwin]
    requiresBuild: true
    dev: true
    optional: true

<<<<<<< HEAD
  /@rollup/rollup-linux-arm-gnueabihf@4.20.0:
    resolution: {integrity: sha512-jMYvxZwGmoHFBTbr12Xc6wOdc2xA5tF5F2q6t7Rcfab68TT0n+r7dgawD4qhPEvasDsVpQi+MgDzj2faOLsZjA==}
=======
  '@rollup/rollup-darwin-x64@4.20.0':
    resolution: {integrity: sha512-xbrMDdlev53vNXexEa6l0LffojxhqDTBeL+VUxuuIXys4x6xyvbKq5XqTXBCEUA8ty8iEJblHvFaWRJTk/icAQ==}
    cpu: [x64]
    os: [darwin]

  '@rollup/rollup-linux-arm-gnueabihf@4.18.1':
    resolution: {integrity: sha512-P9bSiAUnSSM7EmyRK+e5wgpqai86QOSv8BwvkGjLwYuOpaeomiZWifEos517CwbG+aZl1T4clSE1YqqH2JRs+g==}
>>>>>>> d11e10c7
    cpu: [arm]
    os: [linux]
    requiresBuild: true
    dev: true
    optional: true

<<<<<<< HEAD
  /@rollup/rollup-linux-arm-musleabihf@4.20.0:
    resolution: {integrity: sha512-1asSTl4HKuIHIB1GcdFHNNZhxAYEdqML/MW4QmPS4G0ivbEcBr1JKlFLKsIRqjSwOBkdItn3/ZDlyvZ/N6KPlw==}
=======
  '@rollup/rollup-linux-arm-gnueabihf@4.20.0':
    resolution: {integrity: sha512-jMYvxZwGmoHFBTbr12Xc6wOdc2xA5tF5F2q6t7Rcfab68TT0n+r7dgawD4qhPEvasDsVpQi+MgDzj2faOLsZjA==}
    cpu: [arm]
    os: [linux]

  '@rollup/rollup-linux-arm-musleabihf@4.18.1':
    resolution: {integrity: sha512-5RnjpACoxtS+aWOI1dURKno11d7krfpGDEn19jI8BuWmSBbUC4ytIADfROM1FZrFhQPSoP+KEa3NlEScznBTyQ==}
>>>>>>> d11e10c7
    cpu: [arm]
    os: [linux]
    requiresBuild: true
    dev: true
    optional: true

<<<<<<< HEAD
  /@rollup/rollup-linux-arm64-gnu@4.20.0:
    resolution: {integrity: sha512-COBb8Bkx56KldOYJfMf6wKeYJrtJ9vEgBRAOkfw6Ens0tnmzPqvlpjZiLgkhg6cA3DGzCmLmmd319pmHvKWWlQ==}
=======
  '@rollup/rollup-linux-arm-musleabihf@4.20.0':
    resolution: {integrity: sha512-1asSTl4HKuIHIB1GcdFHNNZhxAYEdqML/MW4QmPS4G0ivbEcBr1JKlFLKsIRqjSwOBkdItn3/ZDlyvZ/N6KPlw==}
    cpu: [arm]
    os: [linux]

  '@rollup/rollup-linux-arm64-gnu@4.18.1':
    resolution: {integrity: sha512-8mwmGD668m8WaGbthrEYZ9CBmPug2QPGWxhJxh/vCgBjro5o96gL04WLlg5BA233OCWLqERy4YUzX3bJGXaJgQ==}
>>>>>>> d11e10c7
    cpu: [arm64]
    os: [linux]
    requiresBuild: true
    dev: true
    optional: true

<<<<<<< HEAD
  /@rollup/rollup-linux-arm64-musl@4.20.0:
    resolution: {integrity: sha512-+it+mBSyMslVQa8wSPvBx53fYuZK/oLTu5RJoXogjk6x7Q7sz1GNRsXWjn6SwyJm8E/oMjNVwPhmNdIjwP135Q==}
=======
  '@rollup/rollup-linux-arm64-gnu@4.20.0':
    resolution: {integrity: sha512-COBb8Bkx56KldOYJfMf6wKeYJrtJ9vEgBRAOkfw6Ens0tnmzPqvlpjZiLgkhg6cA3DGzCmLmmd319pmHvKWWlQ==}
    cpu: [arm64]
    os: [linux]

  '@rollup/rollup-linux-arm64-musl@4.18.1':
    resolution: {integrity: sha512-dJX9u4r4bqInMGOAQoGYdwDP8lQiisWb9et+T84l2WXk41yEej8v2iGKodmdKimT8cTAYt0jFb+UEBxnPkbXEQ==}
>>>>>>> d11e10c7
    cpu: [arm64]
    os: [linux]
    requiresBuild: true
    dev: true
    optional: true

<<<<<<< HEAD
  /@rollup/rollup-linux-powerpc64le-gnu@4.20.0:
    resolution: {integrity: sha512-yAMvqhPfGKsAxHN8I4+jE0CpLWD8cv4z7CK7BMmhjDuz606Q2tFKkWRY8bHR9JQXYcoLfopo5TTqzxgPUjUMfw==}
=======
  '@rollup/rollup-linux-arm64-musl@4.20.0':
    resolution: {integrity: sha512-+it+mBSyMslVQa8wSPvBx53fYuZK/oLTu5RJoXogjk6x7Q7sz1GNRsXWjn6SwyJm8E/oMjNVwPhmNdIjwP135Q==}
    cpu: [arm64]
    os: [linux]

  '@rollup/rollup-linux-powerpc64le-gnu@4.18.1':
    resolution: {integrity: sha512-V72cXdTl4EI0x6FNmho4D502sy7ed+LuVW6Ym8aI6DRQ9hQZdp5sj0a2usYOlqvFBNKQnLQGwmYnujo2HvjCxQ==}
>>>>>>> d11e10c7
    cpu: [ppc64]
    os: [linux]
    requiresBuild: true
    dev: true
    optional: true

<<<<<<< HEAD
  /@rollup/rollup-linux-riscv64-gnu@4.20.0:
    resolution: {integrity: sha512-qmuxFpfmi/2SUkAw95TtNq/w/I7Gpjurx609OOOV7U4vhvUhBcftcmXwl3rqAek+ADBwSjIC4IVNLiszoj3dPA==}
=======
  '@rollup/rollup-linux-powerpc64le-gnu@4.20.0':
    resolution: {integrity: sha512-yAMvqhPfGKsAxHN8I4+jE0CpLWD8cv4z7CK7BMmhjDuz606Q2tFKkWRY8bHR9JQXYcoLfopo5TTqzxgPUjUMfw==}
    cpu: [ppc64]
    os: [linux]

  '@rollup/rollup-linux-riscv64-gnu@4.18.1':
    resolution: {integrity: sha512-f+pJih7sxoKmbjghrM2RkWo2WHUW8UbfxIQiWo5yeCaCM0TveMEuAzKJte4QskBp1TIinpnRcxkquY+4WuY/tg==}
>>>>>>> d11e10c7
    cpu: [riscv64]
    os: [linux]
    requiresBuild: true
    dev: true
    optional: true

<<<<<<< HEAD
  /@rollup/rollup-linux-s390x-gnu@4.20.0:
    resolution: {integrity: sha512-I0BtGXddHSHjV1mqTNkgUZLnS3WtsqebAXv11D5BZE/gfw5KoyXSAXVqyJximQXNvNzUo4GKlCK/dIwXlz+jlg==}
=======
  '@rollup/rollup-linux-riscv64-gnu@4.20.0':
    resolution: {integrity: sha512-qmuxFpfmi/2SUkAw95TtNq/w/I7Gpjurx609OOOV7U4vhvUhBcftcmXwl3rqAek+ADBwSjIC4IVNLiszoj3dPA==}
    cpu: [riscv64]
    os: [linux]

  '@rollup/rollup-linux-s390x-gnu@4.18.1':
    resolution: {integrity: sha512-qb1hMMT3Fr/Qz1OKovCuUM11MUNLUuHeBC2DPPAWUYYUAOFWaxInaTwTQmc7Fl5La7DShTEpmYwgdt2hG+4TEg==}
>>>>>>> d11e10c7
    cpu: [s390x]
    os: [linux]
    requiresBuild: true
    dev: true
    optional: true

<<<<<<< HEAD
  /@rollup/rollup-linux-x64-gnu@4.20.0:
    resolution: {integrity: sha512-y+eoL2I3iphUg9tN9GB6ku1FA8kOfmF4oUEWhztDJ4KXJy1agk/9+pejOuZkNFhRwHAOxMsBPLbXPd6mJiCwew==}
=======
  '@rollup/rollup-linux-s390x-gnu@4.20.0':
    resolution: {integrity: sha512-I0BtGXddHSHjV1mqTNkgUZLnS3WtsqebAXv11D5BZE/gfw5KoyXSAXVqyJximQXNvNzUo4GKlCK/dIwXlz+jlg==}
    cpu: [s390x]
    os: [linux]

  '@rollup/rollup-linux-x64-gnu@4.18.1':
    resolution: {integrity: sha512-7O5u/p6oKUFYjRbZkL2FLbwsyoJAjyeXHCU3O4ndvzg2OFO2GinFPSJFGbiwFDaCFc+k7gs9CF243PwdPQFh5g==}
>>>>>>> d11e10c7
    cpu: [x64]
    os: [linux]
    requiresBuild: true
    dev: true
    optional: true

<<<<<<< HEAD
  /@rollup/rollup-linux-x64-musl@4.20.0:
    resolution: {integrity: sha512-hM3nhW40kBNYUkZb/r9k2FKK+/MnKglX7UYd4ZUy5DJs8/sMsIbqWK2piZtVGE3kcXVNj3B2IrUYROJMMCikNg==}
=======
  '@rollup/rollup-linux-x64-gnu@4.20.0':
    resolution: {integrity: sha512-y+eoL2I3iphUg9tN9GB6ku1FA8kOfmF4oUEWhztDJ4KXJy1agk/9+pejOuZkNFhRwHAOxMsBPLbXPd6mJiCwew==}
    cpu: [x64]
    os: [linux]

  '@rollup/rollup-linux-x64-musl@4.18.1':
    resolution: {integrity: sha512-pDLkYITdYrH/9Cv/Vlj8HppDuLMDUBmgsM0+N+xLtFd18aXgM9Nyqupb/Uw+HeidhfYg2lD6CXvz6CjoVOaKjQ==}
>>>>>>> d11e10c7
    cpu: [x64]
    os: [linux]
    requiresBuild: true
    dev: true
    optional: true

<<<<<<< HEAD
  /@rollup/rollup-win32-arm64-msvc@4.20.0:
    resolution: {integrity: sha512-psegMvP+Ik/Bg7QRJbv8w8PAytPA7Uo8fpFjXyCRHWm6Nt42L+JtoqH8eDQ5hRP7/XW2UiIriy1Z46jf0Oa1kA==}
=======
  '@rollup/rollup-linux-x64-musl@4.20.0':
    resolution: {integrity: sha512-hM3nhW40kBNYUkZb/r9k2FKK+/MnKglX7UYd4ZUy5DJs8/sMsIbqWK2piZtVGE3kcXVNj3B2IrUYROJMMCikNg==}
    cpu: [x64]
    os: [linux]

  '@rollup/rollup-win32-arm64-msvc@4.18.1':
    resolution: {integrity: sha512-W2ZNI323O/8pJdBGil1oCauuCzmVd9lDmWBBqxYZcOqWD6aWqJtVBQ1dFrF4dYpZPks6F+xCZHfzG5hYlSHZ6g==}
>>>>>>> d11e10c7
    cpu: [arm64]
    os: [win32]
    requiresBuild: true
    dev: true
    optional: true

<<<<<<< HEAD
  /@rollup/rollup-win32-ia32-msvc@4.20.0:
    resolution: {integrity: sha512-GabekH3w4lgAJpVxkk7hUzUf2hICSQO0a/BLFA11/RMxQT92MabKAqyubzDZmMOC/hcJNlc+rrypzNzYl4Dx7A==}
=======
  '@rollup/rollup-win32-arm64-msvc@4.20.0':
    resolution: {integrity: sha512-psegMvP+Ik/Bg7QRJbv8w8PAytPA7Uo8fpFjXyCRHWm6Nt42L+JtoqH8eDQ5hRP7/XW2UiIriy1Z46jf0Oa1kA==}
    cpu: [arm64]
    os: [win32]

  '@rollup/rollup-win32-ia32-msvc@4.18.1':
    resolution: {integrity: sha512-ELfEX1/+eGZYMaCIbK4jqLxO1gyTSOIlZr6pbC4SRYFaSIDVKOnZNMdoZ+ON0mrFDp4+H5MhwNC1H/AhE3zQLg==}
>>>>>>> d11e10c7
    cpu: [ia32]
    os: [win32]
    requiresBuild: true
    dev: true
    optional: true

<<<<<<< HEAD
  /@rollup/rollup-win32-x64-msvc@4.20.0:
    resolution: {integrity: sha512-aJ1EJSuTdGnM6qbVC4B5DSmozPTqIag9fSzXRNNo+humQLG89XpPgdt16Ia56ORD7s+H8Pmyx44uczDQ0yDzpg==}
=======
  '@rollup/rollup-win32-ia32-msvc@4.20.0':
    resolution: {integrity: sha512-GabekH3w4lgAJpVxkk7hUzUf2hICSQO0a/BLFA11/RMxQT92MabKAqyubzDZmMOC/hcJNlc+rrypzNzYl4Dx7A==}
    cpu: [ia32]
    os: [win32]

  '@rollup/rollup-win32-x64-msvc@4.18.1':
    resolution: {integrity: sha512-yjk2MAkQmoaPYCSu35RLJ62+dz358nE83VfTePJRp8CG7aMg25mEJYpXFiD+NcevhX8LxD5OP5tktPXnXN7GDw==}
>>>>>>> d11e10c7
    cpu: [x64]
    os: [win32]
    requiresBuild: true
    dev: true
    optional: true

<<<<<<< HEAD
  /@sinclair/typebox@0.27.8:
    resolution: {integrity: sha512-+Fj43pSMwJs4KRrH/938Uf+uAELIgVBmQzg/q1YG10djyfA3TnrU8N8XzqCh/okZdszqBQTZf96idMfE5lnwTA==}
    dev: true
=======
  '@rollup/rollup-win32-x64-msvc@4.20.0':
    resolution: {integrity: sha512-aJ1EJSuTdGnM6qbVC4B5DSmozPTqIag9fSzXRNNo+humQLG89XpPgdt16Ia56ORD7s+H8Pmyx44uczDQ0yDzpg==}
    cpu: [x64]
    os: [win32]
>>>>>>> d11e10c7

  /@types/babel__core@7.20.5:
    resolution: {integrity: sha512-qoQprZvz5wQFJwMDqeseRXWv3rqMvhgpbXFfVyWhbx9X47POIA6i/+dXefEmZKoAgOaTdaIgNSMqMIU61yRyzA==}
    dependencies:
      '@babel/parser': 7.25.3
      '@babel/types': 7.25.2
      '@types/babel__generator': 7.6.8
      '@types/babel__template': 7.4.4
      '@types/babel__traverse': 7.20.6
    dev: true

  /@types/babel__generator@7.6.8:
    resolution: {integrity: sha512-ASsj+tpEDsEiFr1arWrlN6V3mdfjRMZt6LtK/Vp/kreFLnr5QH5+DhvD5nINYZXzwJvXeGq+05iUXcAzVrqWtw==}
    dependencies:
      '@babel/types': 7.25.2
    dev: true

  /@types/babel__template@7.4.4:
    resolution: {integrity: sha512-h/NUaSyG5EyxBIp8YRxo4RMe2/qQgvyowRwVMzhYhBCONbW8PUsg4lkFMrhgZhUe5z3L3MiLDuvyJ/CaPa2A8A==}
    dependencies:
      '@babel/parser': 7.25.3
      '@babel/types': 7.25.2
    dev: true

  /@types/babel__traverse@7.20.6:
    resolution: {integrity: sha512-r1bzfrm0tomOI8g1SzvCaQHo6Lcv6zu0EA+W2kHrt8dyrHQxGzBBL4kdkzIS+jBMV+EYcMAEAqXqYaLJq5rOZg==}
    dependencies:
      '@babel/types': 7.25.2
    dev: true

  /@types/estree@1.0.5:
    resolution: {integrity: sha512-/kYRxGDLWzHOB7q+wtSUQlFrtcdUccpfy+X+9iMBpHK8QLLhx2wIPYuS5DYtR9Wa/YlZAbIovy7qVdB1Aq6Lyw==}
    dev: true

  /@types/node@20.14.15:
    resolution: {integrity: sha512-Fz1xDMCF/B00/tYSVMlmK7hVeLh7jE5f3B7X1/hmV0MJBwE27KlS7EvD/Yp+z1lm8mVhwV5w+n8jOZG8AfTlKw==}
    dependencies:
      undici-types: 5.26.5
    dev: true

<<<<<<< HEAD
  /@types/resolve@1.20.2:
=======
  '@types/node@22.2.0':
    resolution: {integrity: sha512-bm6EG6/pCpkxDf/0gDNDdtDILMOHgaQBVOJGdwsqClnxA3xL6jtMv76rLBc006RVMWbmaf0xbmom4Z/5o2nRkQ==}

  '@types/resolve@1.20.2':
>>>>>>> d11e10c7
    resolution: {integrity: sha512-60BCwRFOZCQhDncwQdxxeOEEkbc5dIMccYLwbxsS4TUNeVECQ/pBJ0j09mrHOl/JJvpRPGwO9SvE4nR2Nb/a4Q==}
    dev: true

<<<<<<< HEAD
  /@vitest/expect@1.6.0:
    resolution: {integrity: sha512-ixEvFVQjycy/oNgHjqsL6AZCDduC+tflRluaHIzKIsdbzkLn2U/iBnVeJwB6HsIjQBdfMR8Z0tRxKUsvFJEeWQ==}
    dependencies:
      '@vitest/spy': 1.6.0
      '@vitest/utils': 1.6.0
      chai: 4.5.0
    dev: true

  /@vitest/expect@2.0.5:
    resolution: {integrity: sha512-yHZtwuP7JZivj65Gxoi8upUN2OzHTi3zVfjwdpu2WrvCZPLwsJ2Ey5ILIPccoW23dd/zQBlJ4/dhi7DWNyXCpA==}
    dependencies:
      '@vitest/spy': 2.0.5
      '@vitest/utils': 2.0.5
      chai: 5.1.1
      tinyrainbow: 1.2.0
    dev: true

  /@vitest/pretty-format@2.0.5:
    resolution: {integrity: sha512-h8k+1oWHfwTkyTkb9egzwNMfJAEx4veaPSnMeKbVSjp4euqGSbQlm5+6VHwTr7u4FJslVVsUG5nopCaAYdOmSQ==}
    dependencies:
      tinyrainbow: 1.2.0
    dev: true

  /@vitest/runner@1.6.0:
    resolution: {integrity: sha512-P4xgwPjwesuBiHisAVz/LSSZtDjOTPYZVmNAnpHHSR6ONrf8eCJOFRvUwdHn30F5M1fxhqtl7QZQUk2dprIXAg==}
    dependencies:
      '@vitest/utils': 1.6.0
      p-limit: 5.0.0
      pathe: 1.1.2
    dev: true

  /@vitest/runner@2.0.5:
    resolution: {integrity: sha512-TfRfZa6Bkk9ky4tW0z20WKXFEwwvWhRY+84CnSEtq4+3ZvDlJyY32oNTJtM7AW9ihW90tX/1Q78cb6FjoAs+ig==}
    dependencies:
      '@vitest/utils': 2.0.5
      pathe: 1.1.2
    dev: true

  /@vitest/snapshot@1.6.0:
    resolution: {integrity: sha512-+Hx43f8Chus+DCmygqqfetcAZrDJwvTj0ymqjQq4CvmpKFSTVteEOBzCusu1x2tt4OJcvBflyHUE0DZSLgEMtQ==}
    dependencies:
      magic-string: 0.30.11
      pathe: 1.1.2
      pretty-format: 29.7.0
    dev: true

  /@vitest/snapshot@2.0.5:
    resolution: {integrity: sha512-SgCPUeDFLaM0mIUHfaArq8fD2WbaXG/zVXjRupthYfYGzc8ztbFbu6dUNOblBG7XLMR1kEhS/DNnfCZ2IhdDew==}
    dependencies:
      '@vitest/pretty-format': 2.0.5
      magic-string: 0.30.11
      pathe: 1.1.2
    dev: true

  /@vitest/spy@1.6.0:
    resolution: {integrity: sha512-leUTap6B/cqi/bQkXUu6bQV5TZPx7pmMBKBQiI0rJA8c3pB56ZsaTbREnF7CJfmvAS4V2cXIBAh/3rVwrrCYgw==}
    dependencies:
      tinyspy: 2.2.1
    dev: true

  /@vitest/spy@2.0.5:
    resolution: {integrity: sha512-c/jdthAhvJdpfVuaexSrnawxZz6pywlTPe84LUB2m/4t3rl2fTo9NFGBG4oWgaD+FTgDDV8hJ/nibT7IfH3JfA==}
    dependencies:
      tinyspy: 3.0.0
    dev: true

  /@vitest/utils@1.6.0:
    resolution: {integrity: sha512-21cPiuGMoMZwiOHa2i4LXkMkMkCGzA+MVFV70jRwHo95dL4x/ts5GZhML1QWuy7yfp3WzK3lRvZi3JnXTYqrBw==}
    dependencies:
      diff-sequences: 29.6.3
      estree-walker: 3.0.3
      loupe: 2.3.7
      pretty-format: 29.7.0
    dev: true

  /@vitest/utils@2.0.5:
    resolution: {integrity: sha512-d8HKbqIcya+GR67mkZbrzhS5kKhtp8dQLcmRZLGTscGVg7yImT82cIrhtn2L8+VujWcy6KZweApgNmPsTAO/UQ==}
    dependencies:
      '@vitest/pretty-format': 2.0.5
      estree-walker: 3.0.3
      loupe: 3.1.1
      tinyrainbow: 1.2.0
    dev: true
=======
  '@vitest/expect@2.0.5':
    resolution: {integrity: sha512-yHZtwuP7JZivj65Gxoi8upUN2OzHTi3zVfjwdpu2WrvCZPLwsJ2Ey5ILIPccoW23dd/zQBlJ4/dhi7DWNyXCpA==}

  '@vitest/pretty-format@2.0.5':
    resolution: {integrity: sha512-h8k+1oWHfwTkyTkb9egzwNMfJAEx4veaPSnMeKbVSjp4euqGSbQlm5+6VHwTr7u4FJslVVsUG5nopCaAYdOmSQ==}

  '@vitest/runner@2.0.5':
    resolution: {integrity: sha512-TfRfZa6Bkk9ky4tW0z20WKXFEwwvWhRY+84CnSEtq4+3ZvDlJyY32oNTJtM7AW9ihW90tX/1Q78cb6FjoAs+ig==}

  '@vitest/snapshot@2.0.5':
    resolution: {integrity: sha512-SgCPUeDFLaM0mIUHfaArq8fD2WbaXG/zVXjRupthYfYGzc8ztbFbu6dUNOblBG7XLMR1kEhS/DNnfCZ2IhdDew==}

  '@vitest/spy@2.0.5':
    resolution: {integrity: sha512-c/jdthAhvJdpfVuaexSrnawxZz6pywlTPe84LUB2m/4t3rl2fTo9NFGBG4oWgaD+FTgDDV8hJ/nibT7IfH3JfA==}

  '@vitest/utils@2.0.5':
    resolution: {integrity: sha512-d8HKbqIcya+GR67mkZbrzhS5kKhtp8dQLcmRZLGTscGVg7yImT82cIrhtn2L8+VujWcy6KZweApgNmPsTAO/UQ==}
>>>>>>> d11e10c7

  /@vue/reactivity@3.4.37:
    resolution: {integrity: sha512-UmdKXGx0BZ5kkxPqQr3PK3tElz6adTey4307NzZ3whZu19i5VavYal7u2FfOmAzlcDVgE8+X0HZ2LxLb/jgbYw==}
    dependencies:
      '@vue/shared': 3.4.37
    dev: false

  /@vue/shared@3.4.37:
    resolution: {integrity: sha512-nIh8P2fc3DflG8+5Uw8PT/1i17ccFn0xxN/5oE9RfV5SVnd7G0XEFRwakrnNFE/jlS95fpGXDVG5zDETS26nmg==}
    dev: false

<<<<<<< HEAD
  /acorn-walk@8.3.3:
    resolution: {integrity: sha512-MxXdReSRhGO7VlFe1bRG/oI7/mdLV9B9JJT0N8vZOhF7gFRR5l3M8W9G8JxmKV+JC5mGqJ0QvqfSOLsCPa4nUw==}
    engines: {node: '>=0.4.0'}
    dependencies:
      acorn: 8.12.1
    dev: true

  /acorn@8.12.1:
    resolution: {integrity: sha512-tcpGyI9zbizT9JbV6oYE477V6mTlXvvi0T0G3SNIYE2apm/G5huBa1+K89VGeovbg+jycCrfhl3ADxErOuO6Jg==}
    engines: {node: '>=0.4.0'}
    hasBin: true
    dev: true

  /ansi-regex@5.0.1:
=======
  ansi-regex@5.0.1:
>>>>>>> d11e10c7
    resolution: {integrity: sha512-quJQXlTSUGL2LH9SUXo8VwsY4soanhgo6LNSm84E1LBcE8s3O0wpdiRzyR9z/ZZJMlMWv37qOOb9pdJlMUEKFQ==}
    engines: {node: '>=8'}
    dev: true

  /ansi-styles@3.2.1:
    resolution: {integrity: sha512-VT0ZI6kZRdTh8YyJw3SMbYm/u+NqfsAxEpWO0Pf9sq8/e94WxxOpPKx9FR1FlyCtOVDNOQ+8ntlqFxiRc+r5qA==}
    engines: {node: '>=4'}
    dependencies:
      color-convert: 1.9.3

  /ansi-styles@4.3.0:
    resolution: {integrity: sha512-zbB9rCJAT1rbjiVDb2hqKFHNYLxgtk8NURxZ3IZwD3F6NtxbXZQCnnSi1Lkx+IDohdPlFp222wVALIheZJQSEg==}
    engines: {node: '>=8'}
    dependencies:
      color-convert: 2.0.1
    dev: true

<<<<<<< HEAD
  /ansi-styles@5.2.0:
    resolution: {integrity: sha512-Cxwpt2SfTzTtXcfOlzGEee8O+c+MmUgGrNiBcXnuWxuFJHe6a5Hz7qwhwe5OgaSYI0IJvkLqWX1ASG+cJOkEiA==}
    engines: {node: '>=10'}
    dev: true

  /anymatch@3.1.3:
=======
  anymatch@3.1.3:
>>>>>>> d11e10c7
    resolution: {integrity: sha512-KMReFUr0B4t+D+OBkjR3KYqvocp2XaSzO55UcB6mgQMd3KbcE+mWTyvVV7D/zsdEbNnV6acZUutkiHQXvTr1Rw==}
    engines: {node: '>= 8'}
    requiresBuild: true
    dependencies:
      normalize-path: 3.0.0
      picomatch: 2.3.1
    dev: true
    optional: true

<<<<<<< HEAD
  /assertion-error@1.1.0:
    resolution: {integrity: sha512-jgsaNduz+ndvGyFt3uSuWqvy4lCnIJiovtouQN5JZHOKCS2QuhEdbcQHFhVksz2N2U9hXJo8odG7ETyWlEeuDw==}
    dev: true
=======
  assertion-error@2.0.1:
    resolution: {integrity: sha512-Izi8RQcffqCeNVgFigKli1ssklIbpHnCYc6AknXGYoB6grJqyeby7jv12JUQgmTAnIDnbck1uxksT4dzN3PWBA==}
    engines: {node: '>=12'}
>>>>>>> d11e10c7

  /assertion-error@2.0.1:
    resolution: {integrity: sha512-Izi8RQcffqCeNVgFigKli1ssklIbpHnCYc6AknXGYoB6grJqyeby7jv12JUQgmTAnIDnbck1uxksT4dzN3PWBA==}
    engines: {node: '>=12'}
    dev: true

  /babel-plugin-tester@11.0.4(@babel/core@7.25.2):
    resolution: {integrity: sha512-cqswtpSPo0e++rZB0l/54EG17LL25l9gLgh59yXfnmNxX+2lZTIOpx2zt4YI9QIClVXc8xf63J6yWwKkzy0jNg==}
    engines: {node: ^14.20.0 || ^16.16.0 || >=18.5.0}
    peerDependencies:
      '@babel/core': '>=7.11.6'
    dependencies:
      '@babel/core': 7.25.2
      core-js: 3.38.0
      debug: 4.3.6
      lodash.mergewith: 4.6.2
      prettier: 2.8.8
      strip-indent: 3.0.0
    transitivePeerDependencies:
      - supports-color
    dev: true

  /balanced-match@1.0.2:
    resolution: {integrity: sha512-3oSeUO0TMV67hN1AmbXsK4yaqU7tjiHlbxRDZOpH0KW9+CeX4bRAaX0Anxt0tx2MrpRpWwQaPwIlISEJhYU5Pw==}
    dev: true

  /binary-extensions@2.3.0:
    resolution: {integrity: sha512-Ceh+7ox5qe7LJuLHoY0feh3pHuUDHAcRUeyL2VYghZwfpkNIy/+8Ocg0a3UuSoYzavmylwuLWQOf3hl0jjMMIw==}
    engines: {node: '>=8'}
    requiresBuild: true
    dev: true
    optional: true

  /brace-expansion@1.1.11:
    resolution: {integrity: sha512-iCuPHDFgrHX7H2vEI/5xpz07zSHB00TpugqhmYtVmMO6518mCuRMoOYFldEBl0g187ufozdaHgWKcYFb61qGiA==}
    dependencies:
      balanced-match: 1.0.2
      concat-map: 0.0.1
    dev: true

  /braces@3.0.3:
    resolution: {integrity: sha512-yQbXgO/OSZVD2IsiLlro+7Hf6Q18EJrKSEsdoMzKePKXct3gvD8oLcOQdIzGupr5Fj+EDe8gO/lxc1BzfMpxvA==}
    engines: {node: '>=8'}
    requiresBuild: true
    dependencies:
      fill-range: 7.1.1
    dev: true
    optional: true

  /browserslist@4.23.3:
    resolution: {integrity: sha512-btwCFJVjI4YWDNfau8RhZ+B1Q/VLoUITrm3RlP6y1tYGWIOa+InuYiRGXUBXo8nA1qKmHMyLB/iVQg5TT4eFoA==}
    engines: {node: ^6 || ^7 || ^8 || ^9 || ^10 || ^11 || ^12 || >=13.7}
    hasBin: true
    dependencies:
      caniuse-lite: 1.0.30001651
      electron-to-chromium: 1.5.6
      node-releases: 2.0.18
      update-browserslist-db: 1.1.0(browserslist@4.23.3)

<<<<<<< HEAD
  /builtin-modules@3.3.0:
=======
  browserslist@4.23.3:
    resolution: {integrity: sha512-btwCFJVjI4YWDNfau8RhZ+B1Q/VLoUITrm3RlP6y1tYGWIOa+InuYiRGXUBXo8nA1qKmHMyLB/iVQg5TT4eFoA==}
    engines: {node: ^6 || ^7 || ^8 || ^9 || ^10 || ^11 || ^12 || >=13.7}
    hasBin: true

  builtin-modules@3.3.0:
>>>>>>> d11e10c7
    resolution: {integrity: sha512-zhaCDicdLuWN5UbN5IMnFqNMhNfo919sH85y2/ea+5Yg9TsTkeZxpL+JLbp6cgYFS4sRLp3YV4S6yDuqVWHYOw==}
    engines: {node: '>=6'}
    dev: true

  /cac@6.7.14:
    resolution: {integrity: sha512-b6Ilus+c3RrdDk+JhLKUAQfzzgLEPy6wcXqS7f/xe1EETvsDP6GORG7SFuOs6cID5YkqchW/LXZbX5bc8j7ZcQ==}
    engines: {node: '>=8'}
    dev: true

  /caniuse-lite@1.0.30001651:
    resolution: {integrity: sha512-9Cf+Xv1jJNe1xPZLGuUXLNkE1BoDkqRqYyFJ9TDYSqhduqA4hu4oR9HluGoWYQC/aj8WHjsGVV+bwkh0+tegRg==}

<<<<<<< HEAD
  /chai@4.5.0:
    resolution: {integrity: sha512-RITGBfijLkBddZvnn8jdqoTypxvqbOLYQkGGxXzeFjVHvudaPw0HNFD9x928/eUwYWd2dPCugVqspGALTZZQKw==}
    engines: {node: '>=4'}
    dependencies:
      assertion-error: 1.1.0
      check-error: 1.0.3
      deep-eql: 4.1.4
      get-func-name: 2.0.2
      loupe: 2.3.7
      pathval: 1.1.1
      type-detect: 4.1.0
    dev: true

  /chai@5.1.1:
    resolution: {integrity: sha512-pT1ZgP8rPNqUgieVaEY+ryQr6Q4HXNg8Ei9UnLUrjN4IA7dvQC5JB+/kxVcPNDHyBcc/26CXPkbNzq3qwrOEKA==}
    engines: {node: '>=12'}
    dependencies:
      assertion-error: 2.0.1
      check-error: 2.1.1
      deep-eql: 5.0.2
      loupe: 3.1.1
      pathval: 2.0.0
    dev: true
=======
  caniuse-lite@1.0.30001651:
    resolution: {integrity: sha512-9Cf+Xv1jJNe1xPZLGuUXLNkE1BoDkqRqYyFJ9TDYSqhduqA4hu4oR9HluGoWYQC/aj8WHjsGVV+bwkh0+tegRg==}

  chai@5.1.1:
    resolution: {integrity: sha512-pT1ZgP8rPNqUgieVaEY+ryQr6Q4HXNg8Ei9UnLUrjN4IA7dvQC5JB+/kxVcPNDHyBcc/26CXPkbNzq3qwrOEKA==}
    engines: {node: '>=12'}
>>>>>>> d11e10c7

  /chalk@2.4.2:
    resolution: {integrity: sha512-Mti+f9lpJNcwF4tWV8/OrTTtF1gZi+f8FqlyAdouralcFWFQWF2+NgCHShjkCb+IFBLq9buZwE1xckQU4peSuQ==}
    engines: {node: '>=4'}
    dependencies:
      ansi-styles: 3.2.1
      escape-string-regexp: 1.0.5
      supports-color: 5.5.0

  /chalk@4.1.2:
    resolution: {integrity: sha512-oKnbhFyRIXpUuez8iBMmyEa4nbj4IOQyuhc/wy9kY7/WVPcwIO9VA668Pu8RkO7+0G76SLROeyw9CpQ061i4mA==}
    engines: {node: '>=10'}
    dependencies:
      ansi-styles: 4.3.0
      supports-color: 7.2.0
    dev: true

  /change-case@5.4.4:
    resolution: {integrity: sha512-HRQyTk2/YPEkt9TnUPbOpr64Uw3KOicFWPVBb+xiHvd6eBx/qPr9xqfBFDT8P2vWsvvz4jbEkfDe71W3VyNu2w==}
    dev: false

<<<<<<< HEAD
  /check-error@1.0.3:
    resolution: {integrity: sha512-iKEoDYaRmd1mxM90a2OEfWhjsjPpYPuQ+lMYsoxB126+t8fw7ySEO48nmDg5COTjxDI65/Y2OWpeEHk3ZOe8zg==}
    dependencies:
      get-func-name: 2.0.2
    dev: true

  /check-error@2.1.1:
    resolution: {integrity: sha512-OAlb+T7V4Op9OwdkjmguYRqncdlx5JiofwOAUkmTF+jNdHwzTaTs4sRAGpzLF3oOz5xAyDGrPgeIDFQmDOTiJw==}
    engines: {node: '>= 16'}
    dev: true
=======
  check-error@2.1.1:
    resolution: {integrity: sha512-OAlb+T7V4Op9OwdkjmguYRqncdlx5JiofwOAUkmTF+jNdHwzTaTs4sRAGpzLF3oOz5xAyDGrPgeIDFQmDOTiJw==}
    engines: {node: '>= 16'}
>>>>>>> d11e10c7

  /chokidar@3.6.0:
    resolution: {integrity: sha512-7VT13fmjotKpGipCW9JEQAusEPE+Ei8nl6/g4FBAmIm0GOOLMua9NDDo/DWp0ZAxCr3cPq5ZpBqmPAQgDda2Pw==}
    engines: {node: '>= 8.10.0'}
    requiresBuild: true
    dependencies:
      anymatch: 3.1.3
      braces: 3.0.3
      glob-parent: 5.1.2
      is-binary-path: 2.1.0
      is-glob: 4.0.3
      normalize-path: 3.0.0
      readdirp: 3.6.0
    optionalDependencies:
      fsevents: 2.3.3
    dev: true
    optional: true

  /cliui@8.0.1:
    resolution: {integrity: sha512-BSeNnyus75C4//NQ9gQt1/csTXyo/8Sb+afLAkzAptFuMsod9HFokGNudZpi/oQV73hnVK+sR+5PVRMd+Dr7YQ==}
    engines: {node: '>=12'}
    dependencies:
      string-width: 4.2.3
      strip-ansi: 6.0.1
      wrap-ansi: 7.0.0
    dev: true

  /color-convert@1.9.3:
    resolution: {integrity: sha512-QfAUtd+vFdAtFQcC8CCyYt1fYWxSqAiK2cSD6zDB8N3cpsEBAvRxp9zOGg6G/SHHJYAT88/az/IuDGALsNVbGg==}
    dependencies:
      color-name: 1.1.3

  /color-convert@2.0.1:
    resolution: {integrity: sha512-RRECPsj7iu/xb5oKYcsFHSppFNnsj/52OVTRKb4zP5onXwVF3zVmmToNcOfGC+CRDpfK/U584fMg38ZHCaElKQ==}
    engines: {node: '>=7.0.0'}
    dependencies:
      color-name: 1.1.4
    dev: true

  /color-name@1.1.3:
    resolution: {integrity: sha512-72fSenhMw2HZMTVHeCA9KCmpEIbzWiQsjN+BHcBbS9vr1mtt+vJjPdksIBNUmKAW8TFUDPJK5SUU3QhE9NEXDw==}

  /color-name@1.1.4:
    resolution: {integrity: sha512-dOy+3AuW3a2wNbZHIuMZpTcgjGuLU/uBL/ubcZF9OXbDo8ff4O8yVp5Bf0efS8uEoYo5q4Fx7dY9OgQGXgAsQA==}
    dev: true

  /commander@6.2.1:
    resolution: {integrity: sha512-U7VdrJFnJgo4xjrHpTzu0yrHPGImdsmD95ZlgYSEajAn2JKzDhDTPG9kBTefmObL2w/ngeZnilk+OV9CG3d7UA==}
    engines: {node: '>= 6'}
    dev: true

  /concat-map@0.0.1:
    resolution: {integrity: sha512-/Srv4dswyQNBfohGpz9o6Yb3Gz3SrUDqBH5rTuhGR7ahtlbYKnVxw2bCFMRljaA7EXHaXZ8wsHdodFvbkhKmqg==}
    dev: true

  /concurrently@8.2.2:
    resolution: {integrity: sha512-1dP4gpXFhei8IOtlXRE/T/4H88ElHgTiUzh71YUmtjTEHMSRS2Z/fgOxHSxxusGHogsRfxNq1vyAwxSC+EVyDg==}
    engines: {node: ^14.13.0 || >=16.0.0}
    hasBin: true
    dependencies:
      chalk: 4.1.2
      date-fns: 2.30.0
      lodash: 4.17.21
      rxjs: 7.8.1
      shell-quote: 1.8.1
      spawn-command: 0.0.2
      supports-color: 8.1.1
      tree-kill: 1.2.2
      yargs: 17.7.2
    dev: true

<<<<<<< HEAD
  /confbox@0.1.7:
    resolution: {integrity: sha512-uJcB/FKZtBMCJpK8MQji6bJHgu1tixKPxRLeGkNzBoOZzpnZUJm0jm2/sBDWcuBx1dYgxV4JU+g5hmNxCyAmdA==}
    dev: true

  /convert-source-map@2.0.0:
=======
  convert-source-map@2.0.0:
>>>>>>> d11e10c7
    resolution: {integrity: sha512-Kvp459HrV2FEJ1CAsi1Ku+MY3kasH19TFykTz2xWmMeq6bk2NU3XXvfJ+Q61m0xktWwt+1HSYf3JZsTms3aRJg==}

  /core-js@3.38.0:
    resolution: {integrity: sha512-XPpwqEodRljce9KswjZShh95qJ1URisBeKCjUdq27YdenkslVe7OO0ZJhlYXAChW7OhXaRLl8AAba7IBfoIHug==}
    requiresBuild: true
    dev: true

  /cross-spawn@7.0.3:
    resolution: {integrity: sha512-iRDPJKUPVEND7dHPO8rkbOnPpyDygcDFtWjpeWNCgy8WP2rXcxXL8TskReQl6OrB2G7+UJrags1q15Fudc7G6w==}
    engines: {node: '>= 8'}
    dependencies:
      path-key: 3.1.1
      shebang-command: 2.0.0
      which: 2.0.2
    dev: true

  /date-fns@2.30.0:
    resolution: {integrity: sha512-fnULvOpxnC5/Vg3NCiWelDsLiUc9bRwAPs/+LfTLNvetFCtCTN+yQz15C/fs4AwX1R9K5GLtLfn8QW+dWisaAw==}
    engines: {node: '>=0.11'}
    dependencies:
      '@babel/runtime': 7.25.0
    dev: true

  /debug@4.3.6:
    resolution: {integrity: sha512-O/09Bd4Z1fBrU4VzkhFqVgpPzaGbw6Sm9FEkBT1A/YBXQFGuuSxa1dN2nxgxS34JmKXqYx8CZAwEVoJFImUXIg==}
    engines: {node: '>=6.0'}
    peerDependencies:
      supports-color: '*'
    peerDependenciesMeta:
      supports-color:
        optional: true
    dependencies:
      ms: 2.1.2

<<<<<<< HEAD
  /deep-eql@4.1.4:
    resolution: {integrity: sha512-SUwdGfqdKOwxCPeVYjwSyRpJ7Z+fhpwIAtmCUdZIWZ/YP5R9WAsyuSgpLVDi9bjWoN2LXHNss/dk3urXtdQxGg==}
=======
  debug@4.3.6:
    resolution: {integrity: sha512-O/09Bd4Z1fBrU4VzkhFqVgpPzaGbw6Sm9FEkBT1A/YBXQFGuuSxa1dN2nxgxS34JmKXqYx8CZAwEVoJFImUXIg==}
    engines: {node: '>=6.0'}
    peerDependencies:
      supports-color: '*'
    peerDependenciesMeta:
      supports-color:
        optional: true

  deep-eql@5.0.2:
    resolution: {integrity: sha512-h5k/5U50IJJFpzfL6nO9jaaumfjO/f2NjK/oYB2Djzm4p9L+3T9qWpZqZ2hAbLPuuYq9wrU08WQyBTL5GbPk5Q==}
>>>>>>> d11e10c7
    engines: {node: '>=6'}
    dependencies:
      type-detect: 4.1.0
    dev: true

  /deep-eql@5.0.2:
    resolution: {integrity: sha512-h5k/5U50IJJFpzfL6nO9jaaumfjO/f2NjK/oYB2Djzm4p9L+3T9qWpZqZ2hAbLPuuYq9wrU08WQyBTL5GbPk5Q==}
    engines: {node: '>=6'}
    dev: true

  /deepmerge@4.3.1:
    resolution: {integrity: sha512-3sUqbMEc77XqpdNO7FRyRog+eW3ph+GYCbj+rK+uYyRMuwsVy0rMiVtPn+QJlKFvWP/1PYpapqYn0Me2knFn+A==}
    engines: {node: '>=0.10.0'}
    dev: true

<<<<<<< HEAD
  /diff-sequences@29.6.3:
    resolution: {integrity: sha512-EjePK1srD3P08o2j4f0ExnylqRs5B9tJjcp9t1krH2qRi8CCdsYfwe9JgSLurFBWwq4uOlipzfk5fHNvwFKr8Q==}
    engines: {node: ^14.15.0 || ^16.10.0 || >=18.0.0}
    dev: true

  /electron-to-chromium@1.5.6:
    resolution: {integrity: sha512-jwXWsM5RPf6j9dPYzaorcBSUg6AiqocPEyMpkchkvntaH9HGfOOMZwxMJjDY/XEs3T5dM7uyH1VhRMkqUU9qVw==}

  /emoji-regex@8.0.0:
=======
  electron-to-chromium@1.4.811:
    resolution: {integrity: sha512-CDyzcJ5XW78SHzsIOdn27z8J4ist8eaFLhdto2hSMSJQgsiwvbv2fbizcKUICryw1Wii1TI/FEkvzvJsR3awrA==}

  electron-to-chromium@1.5.6:
    resolution: {integrity: sha512-jwXWsM5RPf6j9dPYzaorcBSUg6AiqocPEyMpkchkvntaH9HGfOOMZwxMJjDY/XEs3T5dM7uyH1VhRMkqUU9qVw==}

  emoji-regex@8.0.0:
>>>>>>> d11e10c7
    resolution: {integrity: sha512-MSjYzcWNOA0ewAHpz0MxpYFvwg6yjy1NG3xteoqz644VCo/RPgnr1/GGt+ic3iJTzQ8Eu3TdM14SawnVUmGE6A==}
    dev: true

  /esbuild@0.23.0:
    resolution: {integrity: sha512-1lvV17H2bMYda/WaFb2jLPeHU3zml2k4/yagNMG8Q/YtfMjCwEUZa2eXXMgZTVSL5q1n4H7sQ0X6CdJDqqeCFA==}
    engines: {node: '>=18'}
    hasBin: true
    requiresBuild: true
    optionalDependencies:
      '@esbuild/aix-ppc64': 0.23.0
      '@esbuild/android-arm': 0.23.0
      '@esbuild/android-arm64': 0.23.0
      '@esbuild/android-x64': 0.23.0
      '@esbuild/darwin-arm64': 0.23.0
      '@esbuild/darwin-x64': 0.23.0
      '@esbuild/freebsd-arm64': 0.23.0
      '@esbuild/freebsd-x64': 0.23.0
      '@esbuild/linux-arm': 0.23.0
      '@esbuild/linux-arm64': 0.23.0
      '@esbuild/linux-ia32': 0.23.0
      '@esbuild/linux-loong64': 0.23.0
      '@esbuild/linux-mips64el': 0.23.0
      '@esbuild/linux-ppc64': 0.23.0
      '@esbuild/linux-riscv64': 0.23.0
      '@esbuild/linux-s390x': 0.23.0
      '@esbuild/linux-x64': 0.23.0
      '@esbuild/netbsd-x64': 0.23.0
      '@esbuild/openbsd-arm64': 0.23.0
      '@esbuild/openbsd-x64': 0.23.0
      '@esbuild/sunos-x64': 0.23.0
      '@esbuild/win32-arm64': 0.23.0
      '@esbuild/win32-ia32': 0.23.0
      '@esbuild/win32-x64': 0.23.0
    dev: true

  /escalade@3.1.2:
    resolution: {integrity: sha512-ErCHMCae19vR8vQGe50xIsVomy19rg6gFu3+r3jkEO46suLMWBksvVyoGgQV+jOfl84ZSOSlmv6Gxa89PmTGmA==}
    engines: {node: '>=6'}

  /escape-string-regexp@1.0.5:
    resolution: {integrity: sha512-vbRorB5FUQWvla16U8R/qgaFIya2qGzwDrNmCZuYKrbdSUMG6I1ZCGQRefkRVhuOkIGVne7BQ35DSfo1qvJqFg==}
    engines: {node: '>=0.8.0'}

  /estree-walker@2.0.2:
    resolution: {integrity: sha512-Rfkk/Mp/DL7JVje3u18FxFujQlTNR2q6QfMSMB7AvCBx91NGj/ba3kCfza0f6dVDbw7YlRf/nDrn7pQrCCyQ/w==}
    dev: true

  /estree-walker@3.0.3:
    resolution: {integrity: sha512-7RUKfXgSMMkzt6ZuXmqapOurLGPPfgj6l9uRZ7lRGolvk0y2yocc35LdcxKC5PQZdn2DMqioAQ2NoWcrTKmm6g==}
    dependencies:
      '@types/estree': 1.0.5
    dev: true

  /execa@8.0.1:
    resolution: {integrity: sha512-VyhnebXciFV2DESc+p6B+y0LjSm0krU4OgJN44qFAhBY0TJ+1V61tYD2+wHusZ6F9n5K+vl8k0sTy7PEfV4qpg==}
    engines: {node: '>=16.17'}
    dependencies:
      cross-spawn: 7.0.3
      get-stream: 8.0.1
      human-signals: 5.0.0
      is-stream: 3.0.0
      merge-stream: 2.0.0
      npm-run-path: 5.3.0
      onetime: 6.0.0
      signal-exit: 4.1.0
      strip-final-newline: 3.0.0
    dev: true

  /fill-range@7.1.1:
    resolution: {integrity: sha512-YsGpe3WHLK8ZYi4tWDg2Jy3ebRz2rXowDxnld4bkQB00cc/1Zw9AWnC0i9ztDJitivtQvaI9KaLyKrc+hBW0yg==}
    engines: {node: '>=8'}
    requiresBuild: true
    dependencies:
      to-regex-range: 5.0.1
    dev: true
    optional: true

  /fs-readdir-recursive@1.1.0:
    resolution: {integrity: sha512-GNanXlVr2pf02+sPN40XN8HG+ePaNcvM0q5mZBd668Obwb0yD5GiUbZOFgwn8kGMY6I3mdyDJzieUy3PTYyTRA==}
    dev: true

  /fs.realpath@1.0.0:
    resolution: {integrity: sha512-OO0pH2lK6a0hZnAdau5ItzHPI6pUlvI7jMVnxUQRtw4owF2wk8lOSabtGDCTP4Ggrg2MbGnWO9X8K1t4+fGMDw==}
    dev: true

  /fsevents@2.3.3:
    resolution: {integrity: sha512-5xoDfX+fL7faATnagmWPpbFtwh/R77WmMMqqHGS65C3vvB0YHrgF+B1YmZ3441tMj5n63k0212XNoJwzlhffQw==}
    engines: {node: ^8.16.0 || ^10.6.0 || >=11.0.0}
    os: [darwin]
    requiresBuild: true
    dev: true
    optional: true

  /function-bind@1.1.2:
    resolution: {integrity: sha512-7XHNxH7qX9xG5mIwxkhumTox/MIRNcOgDrxWsMt2pAr23WHp6MrRlN7FBSFpCpr+oVO0F744iUgR82nJMfG2SA==}
    dev: true

  /gensync@1.0.0-beta.2:
    resolution: {integrity: sha512-3hN7NaskYvMDLQY55gnW3NQ+mesEAepTqlg+VEbj7zzqEMBVNhzcGYYeqFo/TlYz6eQiFcp1HcsCZO+nGgS8zg==}
    engines: {node: '>=6.9.0'}

  /get-caller-file@2.0.5:
    resolution: {integrity: sha512-DyFP3BM/3YHTQOCUL/w0OZHR0lpKeGrxotcHWcqNEdnltqFwXVfhEBQ94eIo34AfQpo0rGki4cyIiftY06h2Fg==}
    engines: {node: 6.* || 8.* || >= 10.*}
    dev: true

  /get-func-name@2.0.2:
    resolution: {integrity: sha512-8vXOvuE167CtIc3OyItco7N/dpRtBbYOsPsXCz7X/PMnlGjYjSGuZJgM1Y7mmew7BKf9BqvLX2tnOVy1BBUsxQ==}
    dev: true

  /get-stream@8.0.1:
    resolution: {integrity: sha512-VaUJspBffn/LMCJVoMvSAdmscJyS1auj5Zulnn5UoYcY531UWmdwhRWkcGKnGU93m5HSXP9LP2usOryrBtQowA==}
    engines: {node: '>=16'}
    dev: true

  /glob-parent@5.1.2:
    resolution: {integrity: sha512-AOIgSQCepiJYwP3ARnGx+5VnTu2HBYdzbGP45eLw1vr3zB3vZLeyed1sC9hnbcOc9/SrMyM5RPQrkGz4aS9Zow==}
    engines: {node: '>= 6'}
    requiresBuild: true
    dependencies:
      is-glob: 4.0.3
    dev: true
    optional: true

  /glob@7.2.3:
    resolution: {integrity: sha512-nFR0zLpU2YCaRxwoCJvL6UvCH2JFyFVIvwTLsIf21AuHlMskA1hhTdk+LlYJtOlYt9v6dvszD2BGRqBL+iQK9Q==}
    deprecated: Glob versions prior to v9 are no longer supported
    dependencies:
      fs.realpath: 1.0.0
      inflight: 1.0.6
      inherits: 2.0.4
      minimatch: 3.1.2
      once: 1.4.0
      path-is-absolute: 1.0.1
    dev: true

  /globals@11.12.0:
    resolution: {integrity: sha512-WOBp/EEGUiIsJSp7wcv/y6MO+lV9UoncWqxuFfm8eBwzWNgyfBd6Gz+IeKQ9jCmyhoH99g15M3T+QaVHFjizVA==}
    engines: {node: '>=4'}

  /has-flag@3.0.0:
    resolution: {integrity: sha512-sKJf1+ceQBr4SMkvQnBDNDtf4TXpVhVGateu0t918bl30FnbE2m4vNLX+VWe/dpjlb+HugGYzW7uQXH98HPEYw==}
    engines: {node: '>=4'}

  /has-flag@4.0.0:
    resolution: {integrity: sha512-EykJT/Q1KjTWctppgIAgfSO0tKVuZUjhgMr17kqTumMl6Afv3EISleU7qZUzoXDFTAHTDC4NOoG/ZxU3EvlMPQ==}
    engines: {node: '>=8'}
    dev: true

  /hasown@2.0.2:
    resolution: {integrity: sha512-0hJU9SCPvmMzIBdZFqNPXWa6dqh7WdH0cII9y+CyS8rG3nL48Bclra9HmKhVVUHyPWNH5Y7xDwAB7bfgSjkUMQ==}
    engines: {node: '>= 0.4'}
    dependencies:
      function-bind: 1.1.2
    dev: true

  /html-entities@2.3.3:
    resolution: {integrity: sha512-DV5Ln36z34NNTDgnz0EWGBLZENelNAtkiFA4kyNOG2tDI6Mz1uSWiq1wAKdyjnJwyDiDO7Fa2SO1CTxPXL8VxA==}
    dev: false

  /human-signals@5.0.0:
    resolution: {integrity: sha512-AXcZb6vzzrFAUE61HnN4mpLqd/cSIwNQjtNWR0euPm6y0iqx3G4gOXaIDdtdDwZmhwe82LA6+zinmW4UBWVePQ==}
    engines: {node: '>=16.17.0'}
    dev: true

  /inflight@1.0.6:
    resolution: {integrity: sha512-k92I/b08q4wvFscXCLvqfsHCrjrF7yiXsQuIVvVE7N82W3+aqpzuUdBbfhWcy/FZR3/4IgflMgKLOsvPDrGCJA==}
    deprecated: This module is not supported, and leaks memory. Do not use it. Check out lru-cache if you want a good and tested way to coalesce async requests by a key value, which is much more comprehensive and powerful.
    dependencies:
      once: 1.4.0
      wrappy: 1.0.2
    dev: true

  /inherits@2.0.4:
    resolution: {integrity: sha512-k/vGaX4/Yla3WzyMCvTQOXYeIHvqOKtnqBduzTHpzpQZzAskKMhZ2K+EnBiSM9zGSoIFeMpXKxa4dYeZIQqewQ==}
    dev: true

  /is-binary-path@2.1.0:
    resolution: {integrity: sha512-ZMERYes6pDydyuGidse7OsHxtbI7WVeUEozgR/g7rd0xUimYNlvZRE/K2MgZTjWy725IfelLeVcEM97mmtRGXw==}
    engines: {node: '>=8'}
    requiresBuild: true
    dependencies:
      binary-extensions: 2.3.0
    dev: true
    optional: true

  /is-builtin-module@3.2.1:
    resolution: {integrity: sha512-BSLE3HnV2syZ0FK0iMA/yUGplUeMmNz4AW5fnTunbCIqZi4vG3WjJT9FHMy5D69xmAYBHXQhJdALdpwVxV501A==}
    engines: {node: '>=6'}
    dependencies:
      builtin-modules: 3.3.0
    dev: true

  /is-core-module@2.15.0:
    resolution: {integrity: sha512-Dd+Lb2/zvk9SKy1TGCt1wFJFo/MWBPMX5x7KcvLajWTGuomczdQX61PvY5yK6SVACwpoexWo81IfFyoKY2QnTA==}
    engines: {node: '>= 0.4'}
    dependencies:
      hasown: 2.0.2
    dev: true

  /is-extglob@2.1.1:
    resolution: {integrity: sha512-SbKbANkN603Vi4jEZv49LeVJMn4yGwsbzZworEoyEiutsN3nJYdbO36zfhGJ6QEDpOZIFkDtnq5JRxmvl3jsoQ==}
    engines: {node: '>=0.10.0'}
    requiresBuild: true
    dev: true
    optional: true

  /is-fullwidth-code-point@3.0.0:
    resolution: {integrity: sha512-zymm5+u+sCsSWyD9qNaejV3DFvhCKclKdizYaJUuHA83RLjb7nSuGnddCHGv0hk+KY7BMAlsWeK4Ueg6EV6XQg==}
    engines: {node: '>=8'}
    dev: true

  /is-glob@4.0.3:
    resolution: {integrity: sha512-xelSayHH36ZgE7ZWhli7pW34hNbNl8Ojv5KVmkJD4hBdD3th8Tfk9vYasLM+mXWOZhFkgZfxhLSnrwRr4elSSg==}
    engines: {node: '>=0.10.0'}
    requiresBuild: true
    dependencies:
      is-extglob: 2.1.1
    dev: true
    optional: true

  /is-module@1.0.0:
    resolution: {integrity: sha512-51ypPSPCoTEIN9dy5Oy+h4pShgJmPCygKfyRCISBI+JoWT/2oJvK8QPxmwv7b/p239jXrm9M1mlQbyKJ5A152g==}
    dev: true

  /is-number@7.0.0:
    resolution: {integrity: sha512-41Cifkg6e8TylSpdtTpeLVMqvSBEVzTttHvERD741+pnZ8ANv0004MRL43QKPDlK9cGvNp6NZWZUBlbGXYxxng==}
    engines: {node: '>=0.12.0'}
    requiresBuild: true
    dev: true
    optional: true

  /is-stream@3.0.0:
    resolution: {integrity: sha512-LnQR4bZ9IADDRSkvpqMGvt/tEJWclzklNgSw48V5EAaAeDd6qGvN8ei6k5p0tvxSR171VmGyHuTiAOfxAbr8kA==}
    engines: {node: ^12.20.0 || ^14.13.1 || >=16.0.0}
    dev: true

  /isexe@2.0.0:
    resolution: {integrity: sha512-RHxMLp9lnKHGHRng9QFhRCMbYAcVpn69smSGcq3f36xjgVVWThj4qqLbTLlq7Ssj8B+fIQ1EuCEGI2lKsyQeIw==}
    dev: true

  /js-tokens@4.0.0:
    resolution: {integrity: sha512-RdJUflcE3cUzKiMqQgsCu06FPu9UdIJO0beYbPhHN4k6apgJtifcoCtT9bcxOpYBtpD2kCM6Sbzg4CausW/PKQ==}

<<<<<<< HEAD
  /js-tokens@9.0.0:
    resolution: {integrity: sha512-WriZw1luRMlmV3LGJaR6QOJjWwgLUTf89OwT2lUOyjX2dJGBwgmIkbcz+7WFZjrZM635JOIR517++e/67CP9dQ==}
    dev: true

  /jsesc@2.5.2:
=======
  jsesc@2.5.2:
>>>>>>> d11e10c7
    resolution: {integrity: sha512-OYu7XEzjkCQ3C5Ps3QIZsQfNpqoJyZZA99wd9aWd05NCtC5pWOkShK2mkL6HXQR6/Cy2lbNdPlZBpuQHXE63gA==}
    engines: {node: '>=4'}
    hasBin: true

  /json5@2.2.3:
    resolution: {integrity: sha512-XmOWe7eyHYH14cLdVPoyg+GOH3rYX++KpzrylJwSW98t3Nk+U8XOl8FWKOgwtzdb8lXGf6zYwDUzeHMWfxasyg==}
    engines: {node: '>=6'}
    hasBin: true

<<<<<<< HEAD
  /local-pkg@0.5.0:
    resolution: {integrity: sha512-ok6z3qlYyCDS4ZEU27HaU6x/xZa9Whf8jD4ptH5UZTQYZVYeb9bnZ3ojVhiJNLiXK1Hfc0GNbLXcmZ5plLDDBg==}
    engines: {node: '>=14'}
    dependencies:
      mlly: 1.7.1
      pkg-types: 1.1.3
    dev: true

  /lodash.mergewith@4.6.2:
=======
  lodash.mergewith@4.6.2:
>>>>>>> d11e10c7
    resolution: {integrity: sha512-GK3g5RPZWTRSeLSpgP8Xhra+pnjBC56q9FZYe1d5RN3TJ35dbkGy3YqBSMbyCrlbi+CM9Z3Jk5yTL7RCsqboyQ==}
    dev: true

  /lodash@4.17.21:
    resolution: {integrity: sha512-v2kDEe57lecTulaDIuNTPy3Ry4gLGJ6Z1O3vE1krgXZNrsQ+LFTGHVxVjcXPs17LhbZVGedAJv8XZ1tvj5FvSg==}
    dev: true

<<<<<<< HEAD
  /loupe@2.3.7:
    resolution: {integrity: sha512-zSMINGVYkdpYSOBmLi0D1Uo7JU9nVdQKrHxC8eYlV+9YKK9WePqAlL7lSlorG/U2Fw1w0hTBmaa/jrQ3UbPHtA==}
    dependencies:
      get-func-name: 2.0.2
    dev: true

  /loupe@3.1.1:
    resolution: {integrity: sha512-edNu/8D5MKVfGVFRhFf8aAxiTM6Wumfz5XsaatSxlD3w4R1d/WEKUTydCdPGbl9K7QG/Ca3GnDV2sIKIpXRQcw==}
    dependencies:
      get-func-name: 2.0.2
    dev: true
=======
  loupe@3.1.1:
    resolution: {integrity: sha512-edNu/8D5MKVfGVFRhFf8aAxiTM6Wumfz5XsaatSxlD3w4R1d/WEKUTydCdPGbl9K7QG/Ca3GnDV2sIKIpXRQcw==}
>>>>>>> d11e10c7

  /lru-cache@5.1.1:
    resolution: {integrity: sha512-KpNARQA3Iwv+jTA0utUVVbrh+Jlrr1Fv0e56GGzAFOXN7dk/FviaDW8LHmK52DlcH4WP2n6gI8vN1aesBFgo9w==}
    dependencies:
      yallist: 3.1.1

<<<<<<< HEAD
  /magic-string@0.30.11:
    resolution: {integrity: sha512-+Wri9p0QHMy+545hKww7YAu5NyzF8iomPL/RQazugQ9+Ez4Ic3mERMd8ZTX5rfK944j+560ZJi8iAwgak1Ac7A==}
    dependencies:
      '@jridgewell/sourcemap-codec': 1.5.0
    dev: true
=======
  magic-string@0.30.11:
    resolution: {integrity: sha512-+Wri9p0QHMy+545hKww7YAu5NyzF8iomPL/RQazugQ9+Ez4Ic3mERMd8ZTX5rfK944j+560ZJi8iAwgak1Ac7A==}
>>>>>>> d11e10c7

  /make-dir@2.1.0:
    resolution: {integrity: sha512-LS9X+dc8KLxXCb8dni79fLIIUA5VyZoyjSMCwTluaXA0o27cCK0bhXkpgw+sTXVpPy/lSO57ilRixqk0vDmtRA==}
    engines: {node: '>=6'}
    dependencies:
      pify: 4.0.1
      semver: 5.7.2
    dev: true

  /merge-stream@2.0.0:
    resolution: {integrity: sha512-abv/qOcuPfk3URPfDzmZU1LKmuw8kT+0nIHvKrKgFrwifol/doWcdA4ZqsWQ8ENrFKkd67Mfpo/LovbIUsbt3w==}
    dev: true

  /mimic-fn@4.0.0:
    resolution: {integrity: sha512-vqiC06CuhBTUdZH+RYl8sFrL096vA45Ok5ISO6sE/Mr1jRbGH4Csnhi8f3wKVl7x8mO4Au7Ir9D3Oyv1VYMFJw==}
    engines: {node: '>=12'}
    dev: true

  /min-indent@1.0.1:
    resolution: {integrity: sha512-I9jwMn07Sy/IwOj3zVkVik2JTvgpaykDZEigL6Rx6N9LbMywwUSMtxET+7lVoDLLd3O3IXwJwvuuns8UB/HeAg==}
    engines: {node: '>=4'}
    dev: true

  /minimatch@3.1.2:
    resolution: {integrity: sha512-J7p63hRiAjw1NDEww1W7i37+ByIrOWO5XQQAzZ3VOcL0PNybwpfmV/N05zFAzwQ9USyEcX6t3UO+K5aqBQOIHw==}
    dependencies:
      brace-expansion: 1.1.11
    dev: true

<<<<<<< HEAD
  /mlly@1.7.1:
    resolution: {integrity: sha512-rrVRZRELyQzrIUAVMHxP97kv+G786pHmOKzuFII8zDYahFBS7qnHh2AlYSl1GAHhaMPCz6/oHjVMcfFYgFYHgA==}
    dependencies:
      acorn: 8.12.1
      pathe: 1.1.2
      pkg-types: 1.1.3
      ufo: 1.5.4
    dev: true

  /ms@2.1.2:
=======
  ms@2.1.2:
>>>>>>> d11e10c7
    resolution: {integrity: sha512-sGkPx+VjMtmA6MX27oA4FBFELFCZZ4S4XqeGOXCv68tT+jb3vk/RyaKWP0PTKyWtmLSM0b+adUTEvbs1PEaH2w==}

  /nanoid@3.3.7:
    resolution: {integrity: sha512-eSRppjcPIatRIMC1U6UngP8XFcz8MQWGQdt1MTBQ7NaAmvXDfvNxbvWV3x2y6CdEUciCSsDHDQZbhYaB8QEo2g==}
    engines: {node: ^10 || ^12 || ^13.7 || ^14 || >=15.0.1}
    hasBin: true
    dev: true

  /node-releases@2.0.18:
    resolution: {integrity: sha512-d9VeXT4SJ7ZeOqGX6R5EM022wpL+eWPooLI+5UpWn2jCT1aosUQEhQP214x33Wkwx3JQMvIm+tIoVOdodFS40g==}

<<<<<<< HEAD
  /normalize-path@3.0.0:
=======
  node-releases@2.0.18:
    resolution: {integrity: sha512-d9VeXT4SJ7ZeOqGX6R5EM022wpL+eWPooLI+5UpWn2jCT1aosUQEhQP214x33Wkwx3JQMvIm+tIoVOdodFS40g==}

  normalize-path@3.0.0:
>>>>>>> d11e10c7
    resolution: {integrity: sha512-6eZs5Ls3WtCisHWp9S2GUy8dqkpGi4BVSz3GaqiE6ezub0512ESztXUwUB6C6IKbQkY2Pnb/mD4WYojCRwcwLA==}
    engines: {node: '>=0.10.0'}
    requiresBuild: true
    dev: true
    optional: true

  /npm-run-path@5.3.0:
    resolution: {integrity: sha512-ppwTtiJZq0O/ai0z7yfudtBpWIoxM8yE6nHi1X47eFR2EWORqfbu6CnPlNsjeN683eT0qG6H/Pyf9fCcvjnnnQ==}
    engines: {node: ^12.20.0 || ^14.13.1 || >=16.0.0}
    dependencies:
      path-key: 4.0.0
    dev: true

  /once@1.4.0:
    resolution: {integrity: sha512-lNaJgI+2Q5URQBkccEKHTQOPaXdUxnZZElQTZY0MFUAuaEqe1E+Nyvgdz/aIyNi6Z9MzO5dv1H8n58/GELp3+w==}
    dependencies:
      wrappy: 1.0.2
    dev: true

  /onetime@6.0.0:
    resolution: {integrity: sha512-1FlR+gjXK7X+AsAHso35MnyN5KqGwJRi/31ft6x0M194ht7S+rWAvd7PHss9xSKMzE0asv1pyIHaJYq+BbacAQ==}
    engines: {node: '>=12'}
    dependencies:
      mimic-fn: 4.0.0
    dev: true

<<<<<<< HEAD
  /p-limit@5.0.0:
    resolution: {integrity: sha512-/Eaoq+QyLSiXQ4lyYV23f14mZRQcXnxfHrN0vCai+ak9G0pp9iEQukIIZq5NccEvwRB8PUnZT0KsOoDCINS1qQ==}
    engines: {node: '>=18'}
    dependencies:
      yocto-queue: 1.1.1
    dev: true

  /path-is-absolute@1.0.1:
=======
  path-is-absolute@1.0.1:
>>>>>>> d11e10c7
    resolution: {integrity: sha512-AVbw3UJ2e9bq64vSaS9Am0fje1Pa8pbGqTTsmXfaIiMpnr5DlDhfJOuLj9Sf95ZPVDAUerDfEk88MPmPe7UCQg==}
    engines: {node: '>=0.10.0'}
    dev: true

  /path-key@3.1.1:
    resolution: {integrity: sha512-ojmeN0qd+y0jszEtoY48r0Peq5dwMEkIlCOu6Q5f41lfkswXuKtYrhgoTpLnyIcHm24Uhqx+5Tqm2InSwLhE6Q==}
    engines: {node: '>=8'}
    dev: true

  /path-key@4.0.0:
    resolution: {integrity: sha512-haREypq7xkM7ErfgIyA0z+Bj4AGKlMSdlQE2jvJo6huWD1EdkKYV+G/T4nq0YEF2vgTT8kqMFKo1uHn950r4SQ==}
    engines: {node: '>=12'}
    dev: true

  /path-parse@1.0.7:
    resolution: {integrity: sha512-LDJzPVEEEPR+y48z93A0Ed0yXb8pAByGWo/k5YYdYgpY2/2EsOsksJrq7lOHxryrVOn1ejG6oAp8ahvOIQD8sw==}
    dev: true

  /pathe@1.1.2:
    resolution: {integrity: sha512-whLdWMYL2TwI08hn8/ZqAbrVemu0LNaNNJZX73O6qaIdCTfXutsLhMkjdENX0qhsQ9uIimo4/aQOmXkoon2nDQ==}

<<<<<<< HEAD
  /pathval@1.1.1:
    resolution: {integrity: sha512-Dp6zGqpTdETdR63lehJYPeIOqpiNBNtc7BpWSLrOje7UaIsE5aY92r/AunQA7rsXvet3lrJ3JnZX29UPTKXyKQ==}
    dev: true

  /pathval@2.0.0:
    resolution: {integrity: sha512-vE7JKRyES09KiunauX7nd2Q9/L7lhok4smP9RZTDeD4MVs72Dp2qNFVz39Nz5a0FVEW0BJR6C0DYrq6unoziZA==}
    engines: {node: '>= 14.16'}
    dev: true
=======
  pathval@2.0.0:
    resolution: {integrity: sha512-vE7JKRyES09KiunauX7nd2Q9/L7lhok4smP9RZTDeD4MVs72Dp2qNFVz39Nz5a0FVEW0BJR6C0DYrq6unoziZA==}
    engines: {node: '>= 14.16'}
>>>>>>> d11e10c7

  /picocolors@1.0.1:
    resolution: {integrity: sha512-anP1Z8qwhkbmu7MFP5iTt+wQKXgwzf7zTyGlcdzabySa9vd0Xt392U0rVmz9poOaBj0uHJKyyo9/upk0HrEQew==}

  /picomatch@2.3.1:
    resolution: {integrity: sha512-JU3teHTNjmE2VCGFzuY8EXzCDVwEqB2a8fsIvwaStHhAWJEeVd1o1QD80CU6+ZdEXXSLbSsuLwJjkCBWqRQUVA==}
    engines: {node: '>=8.6'}
    dev: true

  /pify@4.0.1:
    resolution: {integrity: sha512-uB80kBFb/tfd68bVleG9T5GGsGPjJrLAUpR5PZIrhBnIaRTQRjqdJSsIKkOP6OAIFbj7GOrcudc5pNjZ+geV2g==}
    engines: {node: '>=6'}
    dev: true

<<<<<<< HEAD
  /pkg-types@1.1.3:
    resolution: {integrity: sha512-+JrgthZG6m3ckicaOB74TwQ+tBWsFl3qVQg7mN8ulwSOElJ7gBhKzj2VkCPnZ4NlF6kEquYU+RIYNVAvzd54UA==}
    dependencies:
      confbox: 0.1.7
      mlly: 1.7.1
      pathe: 1.1.2
    dev: true

  /postcss@8.4.41:
=======
  postcss@8.4.41:
>>>>>>> d11e10c7
    resolution: {integrity: sha512-TesUflQ0WKZqAvg52PWL6kHgLKP6xB6heTOdoYM0Wt2UHyxNa4K25EZZMgKns3BH1RLVbZCREPpLY0rhnNoHVQ==}
    engines: {node: ^10 || ^12 || >=14}
    dependencies:
      nanoid: 3.3.7
      picocolors: 1.0.1
      source-map-js: 1.2.0
    dev: true

  /prettier@2.8.8:
    resolution: {integrity: sha512-tdN8qQGvNjw4CHbY+XXk0JgCXn9QiF21a55rBe5LJAU+kDyC4WQn4+awm2Xfk2lQMk5fKup9XgzTZtGkjBdP9Q==}
    engines: {node: '>=10.13.0'}
    hasBin: true
    dev: true

  /prettier@3.3.3:
    resolution: {integrity: sha512-i2tDNA0O5IrMO757lfrdQZCc2jPNDVntV0m/+4whiDfWaTKfMNgR7Qz0NAeGz/nRqF4m5/6CLzbP4/liHt12Ew==}
    engines: {node: '>=14'}
    hasBin: true
    dev: true

<<<<<<< HEAD
  /pretty-format@29.7.0:
    resolution: {integrity: sha512-Pdlw/oPxN+aXdmM9R00JVC9WVFoCLTKJvDVLgmJ+qAffBMxsV85l/Lu7sNx4zSzPyoL2euImuEwHhOXdEgNFZQ==}
    engines: {node: ^14.15.0 || ^16.10.0 || >=18.0.0}
    dependencies:
      '@jest/schemas': 29.6.3
      ansi-styles: 5.2.0
      react-is: 18.3.1
    dev: true

  /react-is@18.3.1:
    resolution: {integrity: sha512-/LLMVyas0ljjAtoYiPqYiL8VWXzUUdThrmU5+n20DZv+a+ClRoevUzw5JxU+Ieh5/c87ytoTBV9G1FiKfNJdmg==}
    dev: true

  /readdirp@3.6.0:
=======
  readdirp@3.6.0:
>>>>>>> d11e10c7
    resolution: {integrity: sha512-hOS089on8RduqdbhvQ5Z37A0ESjsqz6qnRcffsMU3495FuTdqSm+7bhJ29JvIOsBDEEnan5DPu9t3To9VRlMzA==}
    engines: {node: '>=8.10.0'}
    requiresBuild: true
    dependencies:
      picomatch: 2.3.1
    dev: true
    optional: true

  /regenerator-runtime@0.14.1:
    resolution: {integrity: sha512-dYnhHh0nJoMfnkZs6GmmhFknAGRrLznOu5nc9ML+EJxGvrx6H7teuevqVqCuPcPK//3eDrrjQhehXVx9cnkGdw==}
    dev: true

  /require-directory@2.1.1:
    resolution: {integrity: sha512-fGxEI7+wsG9xrvdjsrlmL22OMTTiHRwAMroiEeMgq8gzoLC/PQr7RsRDSTLUg/bZAZtF+TVIkHc6/4RIKrui+Q==}
    engines: {node: '>=0.10.0'}
    dev: true

  /resolve@1.22.8:
    resolution: {integrity: sha512-oKWePCxqpd6FlLvGV1VU0x7bkPmmCNolxzjMf4NczoDnQcIWrAF+cPtZn5i6n+RfD2d9i0tzpKnG6Yk168yIyw==}
    hasBin: true
    dependencies:
      is-core-module: 2.15.0
      path-parse: 1.0.7
      supports-preserve-symlinks-flag: 1.0.0
    dev: true

  /rollup@4.20.0:
    resolution: {integrity: sha512-6rbWBChcnSGzIlXeIdNIZTopKYad8ZG8ajhl78lGRLsI2rX8IkaotQhVas2Ma+GPxJav19wrSzvRvuiv0YKzWw==}
    engines: {node: '>=18.0.0', npm: '>=8.0.0'}
    hasBin: true
    dependencies:
      '@types/estree': 1.0.5
    optionalDependencies:
      '@rollup/rollup-android-arm-eabi': 4.20.0
      '@rollup/rollup-android-arm64': 4.20.0
      '@rollup/rollup-darwin-arm64': 4.20.0
      '@rollup/rollup-darwin-x64': 4.20.0
      '@rollup/rollup-linux-arm-gnueabihf': 4.20.0
      '@rollup/rollup-linux-arm-musleabihf': 4.20.0
      '@rollup/rollup-linux-arm64-gnu': 4.20.0
      '@rollup/rollup-linux-arm64-musl': 4.20.0
      '@rollup/rollup-linux-powerpc64le-gnu': 4.20.0
      '@rollup/rollup-linux-riscv64-gnu': 4.20.0
      '@rollup/rollup-linux-s390x-gnu': 4.20.0
      '@rollup/rollup-linux-x64-gnu': 4.20.0
      '@rollup/rollup-linux-x64-musl': 4.20.0
      '@rollup/rollup-win32-arm64-msvc': 4.20.0
      '@rollup/rollup-win32-ia32-msvc': 4.20.0
      '@rollup/rollup-win32-x64-msvc': 4.20.0
      fsevents: 2.3.3
    dev: true

<<<<<<< HEAD
  /rxjs@7.8.1:
=======
  rollup@4.20.0:
    resolution: {integrity: sha512-6rbWBChcnSGzIlXeIdNIZTopKYad8ZG8ajhl78lGRLsI2rX8IkaotQhVas2Ma+GPxJav19wrSzvRvuiv0YKzWw==}
    engines: {node: '>=18.0.0', npm: '>=8.0.0'}
    hasBin: true

  rxjs@7.8.1:
>>>>>>> d11e10c7
    resolution: {integrity: sha512-AA3TVj+0A2iuIoQkWEK/tqFjBq2j+6PO6Y0zJcvzLAFhEFIO3HL0vls9hWLncZbAAbK0mar7oZ4V079I/qPMxg==}
    dependencies:
      tslib: 2.6.3
    dev: true

  /semver@5.7.2:
    resolution: {integrity: sha512-cBznnQ9KjJqU67B52RMC65CMarK2600WFnbkcaiwWq3xy/5haFJlshgnpjovMVJ+Hff49d8GEn0b87C5pDQ10g==}
    hasBin: true
    dev: true

  /semver@6.3.1:
    resolution: {integrity: sha512-BR7VvDCVHO+q2xBEWskxS6DJE1qRnb7DxzUrogb71CWoSficBxYsiAGd+Kl0mmq/MprG9yArRkyrQxTO6XjMzA==}
    hasBin: true

  /shebang-command@2.0.0:
    resolution: {integrity: sha512-kHxr2zZpYtdmrN1qDjrrX/Z1rR1kG8Dx+gkpK1G4eXmvXswmcE1hTWBWYUzlraYw1/yZp6YuDY77YtvbN0dmDA==}
    engines: {node: '>=8'}
    dependencies:
      shebang-regex: 3.0.0
    dev: true

  /shebang-regex@3.0.0:
    resolution: {integrity: sha512-7++dFhtcx3353uBaq8DDR4NuxBetBzC7ZQOhmTQInHEd6bSrXdiEyzCvG07Z44UYdLShWUyXt5M/yhz8ekcb1A==}
    engines: {node: '>=8'}
    dev: true

  /shell-quote@1.8.1:
    resolution: {integrity: sha512-6j1W9l1iAs/4xYBI1SYOVZyFcCis9b4KCLQ8fgAGG07QvzaRLVVRQvAy85yNmmZSjYjg4MWh4gNvlPujU/5LpA==}
    dev: true

  /siginfo@2.0.0:
    resolution: {integrity: sha512-ybx0WO1/8bSBLEWXZvEd7gMW3Sn3JFlW3TvX1nREbDLRNQNaeNN8WK0meBwPdAaOI7TtRRRJn/Es1zhrrCHu7g==}
    dev: true

  /signal-exit@4.1.0:
    resolution: {integrity: sha512-bzyZ1e88w9O1iNJbKnOlvYTrWPDl46O1bG0D3XInv+9tkPrxrN8jUUTiFlDkkmKWgn1M6CfIA13SuGqOa9Korw==}
    engines: {node: '>=14'}
    dev: true

  /slash@2.0.0:
    resolution: {integrity: sha512-ZYKh3Wh2z1PpEXWr0MpSBZ0V6mZHAQfYevttO11c51CaWjGTaadiKZ+wVt1PbMlDV5qhMFslpZCemhwOK7C89A==}
    engines: {node: '>=6'}
    dev: true

  /source-map-js@1.2.0:
    resolution: {integrity: sha512-itJW8lvSA0TXEphiRoawsCksnlf8SyvmFzIhltqAHluXd88pkCd+cXJVHTDwdCr0IzwptSm035IHQktUu1QUMg==}
    engines: {node: '>=0.10.0'}
    dev: true

  /spawn-command@0.0.2:
    resolution: {integrity: sha512-zC8zGoGkmc8J9ndvml8Xksr1Amk9qBujgbF0JAIWO7kXr43w0h/0GJNM/Vustixu+YE8N/MTrQ7N31FvHUACxQ==}
    dev: true

  /stackback@0.0.2:
    resolution: {integrity: sha512-1XMJE5fQo1jGH6Y/7ebnwPOBEkIEnT4QF32d5R1+VXdXveM0IBMJt8zfaxX1P3QhVwrYe+576+jkANtSS2mBbw==}
    dev: true

  /std-env@3.7.0:
    resolution: {integrity: sha512-JPbdCEQLj1w5GilpiHAx3qJvFndqybBysA3qUOnznweH4QbNYUsW/ea8QzSrnh0vNsezMMw5bcVool8lM0gwzg==}
    dev: true

  /string-width@4.2.3:
    resolution: {integrity: sha512-wKyQRQpjJ0sIp62ErSZdGsjMJWsap5oRNihHhu6G7JVO/9jIB6UyevL+tXuOqrng8j/cxKTWyWUwvSTriiZz/g==}
    engines: {node: '>=8'}
    dependencies:
      emoji-regex: 8.0.0
      is-fullwidth-code-point: 3.0.0
      strip-ansi: 6.0.1
    dev: true

  /strip-ansi@6.0.1:
    resolution: {integrity: sha512-Y38VPSHcqkFrCpFnQ9vuSXmquuv5oXOKpGeT6aGrr3o3Gc9AlVa6JBfUSOCnbxGGZF+/0ooI7KrPuUSztUdU5A==}
    engines: {node: '>=8'}
    dependencies:
      ansi-regex: 5.0.1
    dev: true

  /strip-final-newline@3.0.0:
    resolution: {integrity: sha512-dOESqjYr96iWYylGObzd39EuNTa5VJxyvVAEm5Jnh7KGo75V43Hk1odPQkNDyXNmUR6k+gEiDVXnjB8HJ3crXw==}
    engines: {node: '>=12'}
    dev: true

  /strip-indent@3.0.0:
    resolution: {integrity: sha512-laJTa3Jb+VQpaC6DseHhF7dXVqHTfJPCRDaEbid/drOhgitgYku/letMUqOXFoWV0zIIUbjpdH2t+tYj4bQMRQ==}
    engines: {node: '>=8'}
    dependencies:
      min-indent: 1.0.1
    dev: true

<<<<<<< HEAD
  /strip-literal@2.1.0:
    resolution: {integrity: sha512-Op+UycaUt/8FbN/Z2TWPBLge3jWrP3xj10f3fnYxf052bKuS3EKs1ZQcVGjnEMdsNVAM+plXRdmjrZ/KgG3Skw==}
    dependencies:
      js-tokens: 9.0.0
    dev: true

  /supports-color@5.5.0:
=======
  supports-color@5.5.0:
>>>>>>> d11e10c7
    resolution: {integrity: sha512-QjVjwdXIt408MIiAqCX4oUKsgU2EqAGzs2Ppkm4aQYbjm+ZEWEcW4SfFNTr4uMNZma0ey4f5lgLrkB0aX0QMow==}
    engines: {node: '>=4'}
    dependencies:
      has-flag: 3.0.0

  /supports-color@7.2.0:
    resolution: {integrity: sha512-qpCAvRl9stuOHveKsn7HncJRvv501qIacKzQlO/+Lwxc9+0q2wLyv4Dfvt80/DPn2pqOBsJdDiogXGR9+OvwRw==}
    engines: {node: '>=8'}
    dependencies:
      has-flag: 4.0.0
    dev: true

  /supports-color@8.1.1:
    resolution: {integrity: sha512-MpUEN2OodtUzxvKQl72cUF7RQ5EiHsGvSsVG0ia9c5RbWGL2CI4C7EpPS8UTBIplnlzZiNuV56w+FuNxy3ty2Q==}
    engines: {node: '>=10'}
    dependencies:
      has-flag: 4.0.0
    dev: true

  /supports-preserve-symlinks-flag@1.0.0:
    resolution: {integrity: sha512-ot0WnXS9fgdkgIcePe6RHNk1WA8+muPa6cSjeR3V8K27q9BB1rTE3R1p7Hv0z1ZyAc8s6Vvv8DIyWf681MAt0w==}
    engines: {node: '>= 0.4'}
    dev: true

<<<<<<< HEAD
  /tinybench@2.9.0:
    resolution: {integrity: sha512-0+DUvqWMValLmha6lr4kD8iAMK1HzV0/aKnCtWb9v9641TnP/MFb7Pc2bxoxQjTXAErryXVgUOfv2YqNllqGeg==}
    dev: true

  /tinypool@0.8.4:
    resolution: {integrity: sha512-i11VH5gS6IFeLY3gMBQ00/MmLncVP7JLXOw1vlgkytLmJK7QnEr7NXf0LBdxfmNPAeyetukOk0bOYrJrFGjYJQ==}
=======
  tinybench@2.9.0:
    resolution: {integrity: sha512-0+DUvqWMValLmha6lr4kD8iAMK1HzV0/aKnCtWb9v9641TnP/MFb7Pc2bxoxQjTXAErryXVgUOfv2YqNllqGeg==}

  tinypool@1.0.0:
    resolution: {integrity: sha512-KIKExllK7jp3uvrNtvRBYBWBOAXSX8ZvoaD8T+7KB/QHIuoJW3Pmr60zucywjAlMb5TeXUkcs/MWeWLu0qvuAQ==}
    engines: {node: ^18.0.0 || >=20.0.0}

  tinyrainbow@1.2.0:
    resolution: {integrity: sha512-weEDEq7Z5eTHPDh4xjX789+fHfF+P8boiFB+0vbWzpbnbsEr/GRaohi/uMKxg8RZMXnl1ItAi/IUHWMsjDV7kQ==}
>>>>>>> d11e10c7
    engines: {node: '>=14.0.0'}
    dev: true

  /tinypool@1.0.0:
    resolution: {integrity: sha512-KIKExllK7jp3uvrNtvRBYBWBOAXSX8ZvoaD8T+7KB/QHIuoJW3Pmr60zucywjAlMb5TeXUkcs/MWeWLu0qvuAQ==}
    engines: {node: ^18.0.0 || >=20.0.0}
    dev: true

  /tinyrainbow@1.2.0:
    resolution: {integrity: sha512-weEDEq7Z5eTHPDh4xjX789+fHfF+P8boiFB+0vbWzpbnbsEr/GRaohi/uMKxg8RZMXnl1ItAi/IUHWMsjDV7kQ==}
    engines: {node: '>=14.0.0'}
    dev: true

<<<<<<< HEAD
  /tinyspy@2.2.1:
    resolution: {integrity: sha512-KYad6Vy5VDWV4GH3fjpseMQ/XU2BhIYP7Vzd0LG44qRWm/Yt2WCOTicFdvmgo6gWaqooMQCawTtILVQJupKu7A==}
=======
  tinyspy@3.0.0:
    resolution: {integrity: sha512-q5nmENpTHgiPVd1cJDDc9cVoYN5x4vCvwT3FMilvKPKneCBZAxn2YWQjDF0UMcE9k0Cay1gBiDfTMU0g+mPMQA==}
>>>>>>> d11e10c7
    engines: {node: '>=14.0.0'}
    dev: true

  /tinyspy@3.0.0:
    resolution: {integrity: sha512-q5nmENpTHgiPVd1cJDDc9cVoYN5x4vCvwT3FMilvKPKneCBZAxn2YWQjDF0UMcE9k0Cay1gBiDfTMU0g+mPMQA==}
    engines: {node: '>=14.0.0'}
    dev: true

  /to-fast-properties@2.0.0:
    resolution: {integrity: sha512-/OaKK0xYrs3DmxRYqL/yDc+FxFUVYhDlXMhRmv3z915w2HF1tnN1omB354j8VUGO/hbRzyD6Y3sA7v7GS/ceog==}
    engines: {node: '>=4'}

  /to-regex-range@5.0.1:
    resolution: {integrity: sha512-65P7iz6X5yEr1cwcgvQxbbIw7Uk3gOy5dIdtZ4rDveLqhrdJP+Li/Hx6tyK0NEb+2GCyneCMJiGqrADCSNk8sQ==}
    engines: {node: '>=8.0'}
    requiresBuild: true
    dependencies:
      is-number: 7.0.0
    dev: true
    optional: true

  /tree-kill@1.2.2:
    resolution: {integrity: sha512-L0Orpi8qGpRG//Nd+H90vFB+3iHnue1zSSGmNOOCh1GLJ7rUKVwV2HvijphGQS2UmhUZewS9VgvxYIdgr+fG1A==}
    hasBin: true
    dev: true

  /tslib@2.6.3:
    resolution: {integrity: sha512-xNvxJEOUiWPGhUuUdQgAJPKOOJfGnIyKySOc09XkKsgdUV/3E2zvwZYdejjmRgPCgcym1juLH3226yA7sEFJKQ==}
    dev: true

<<<<<<< HEAD
  /type-detect@4.1.0:
    resolution: {integrity: sha512-Acylog8/luQ8L7il+geoSxhEkazvkslg7PSNKOX59mbB9cOveP5aq9h74Y7YU8yDpJwetzQQrfIwtf4Wp4LKcw==}
    engines: {node: '>=4'}
    dev: true

  /typescript@5.5.4:
=======
  typescript@5.5.4:
>>>>>>> d11e10c7
    resolution: {integrity: sha512-Mtq29sKDAEYP7aljRgtPOpTvOfbwRWlS6dPRzwjdE+C0R4brX/GUyhHSecbHMFLNBLcJIPt9nl9yG5TZ1weH+Q==}
    engines: {node: '>=14.17'}
    hasBin: true
    dev: true

<<<<<<< HEAD
  /ufo@1.5.4:
    resolution: {integrity: sha512-UsUk3byDzKd04EyoZ7U4DOlxQaD14JUKQl6/P7wiX4FNvUfm3XL246n9W5AmqwW5RSFJ27NAuM0iLscAOYUiGQ==}
    dev: true

  /undici-types@5.26.5:
=======
  undici-types@5.26.5:
>>>>>>> d11e10c7
    resolution: {integrity: sha512-JlCMO+ehdEIKqlFxk6IfVoAUVmgz7cU7zD/h9XZ0qzeosSHmUJVOzSQvvYSYWXkFXC+IfLKSIffhv0sVZup6pA==}
    dev: true

<<<<<<< HEAD
  /update-browserslist-db@1.1.0(browserslist@4.23.3):
    resolution: {integrity: sha512-EdRAaAyk2cUE1wOf2DkEhzxqOQvFOoRJFNS6NeyJ01Gp2beMRpBAINjM2iDXE3KCuKhwnvHIQCJm6ThL2Z+HzQ==}
=======
  undici-types@6.13.0:
    resolution: {integrity: sha512-xtFJHudx8S2DSoujjMd1WeWvn7KKWFRESZTMeL1RptAYERu29D6jphMjjY+vn96jvN3kVPDNxU/E13VTaXj6jg==}

  update-browserslist-db@1.0.16:
    resolution: {integrity: sha512-KVbTxlBYlckhF5wgfyZXTWnMn7MMZjMu9XG8bPlliUOP9ThaF4QnhP8qrjrH7DRzHfSk0oQv1wToW+iA5GajEQ==}
>>>>>>> d11e10c7
    hasBin: true
    peerDependencies:
      browserslist: '>= 4.21.0'
    dependencies:
      browserslist: 4.23.3
      escalade: 3.1.2
      picocolors: 1.0.1

<<<<<<< HEAD
  /validate-html-nesting@1.2.2:
=======
  update-browserslist-db@1.1.0:
    resolution: {integrity: sha512-EdRAaAyk2cUE1wOf2DkEhzxqOQvFOoRJFNS6NeyJ01Gp2beMRpBAINjM2iDXE3KCuKhwnvHIQCJm6ThL2Z+HzQ==}
    hasBin: true
    peerDependencies:
      browserslist: '>= 4.21.0'

  validate-html-nesting@1.2.2:
>>>>>>> d11e10c7
    resolution: {integrity: sha512-hGdgQozCsQJMyfK5urgFcWEqsSSrK63Awe0t/IMR0bZ0QMtnuaiHzThW81guu3qx9abLi99NEuiaN6P9gVYsNg==}
    dev: false

<<<<<<< HEAD
  /vite-node@1.6.0(@types/node@20.14.15):
    resolution: {integrity: sha512-de6HJgzC+TFzOu0NTC4RAIsyf/DY/ibWDYQUcuEA84EMHhcefTUGkjFHKKEJhQN4A+6I0u++kr3l36ZF2d7XRw==}
=======
  vite-node@2.0.5:
    resolution: {integrity: sha512-LdsW4pxj0Ot69FAoXZ1yTnA9bjGohr2yNBU7QKRxpz8ITSkhuDl6h3zS/tvgz4qrNjeRnvrWeXQ8ZF7Um4W00Q==}
>>>>>>> d11e10c7
    engines: {node: ^18.0.0 || >=20.0.0}
    hasBin: true
    dependencies:
      cac: 6.7.14
      debug: 4.3.6
      pathe: 1.1.2
      picocolors: 1.0.1
      vite: 5.4.0(@types/node@20.14.15)
    transitivePeerDependencies:
      - '@types/node'
      - less
      - lightningcss
      - sass
      - sass-embedded
      - stylus
      - sugarss
      - supports-color
      - terser
    dev: true

  /vite-node@2.0.5:
    resolution: {integrity: sha512-LdsW4pxj0Ot69FAoXZ1yTnA9bjGohr2yNBU7QKRxpz8ITSkhuDl6h3zS/tvgz4qrNjeRnvrWeXQ8ZF7Um4W00Q==}
    engines: {node: ^18.0.0 || >=20.0.0}
    hasBin: true
    dependencies:
      cac: 6.7.14
      debug: 4.3.6
      pathe: 1.1.2
      tinyrainbow: 1.2.0
      vite: 5.4.0(@types/node@20.14.15)
    transitivePeerDependencies:
      - '@types/node'
      - less
      - lightningcss
      - sass
      - sass-embedded
      - stylus
      - sugarss
      - supports-color
      - terser
    dev: true

<<<<<<< HEAD
  /vite@5.4.0(@types/node@20.14.15):
=======
  vite@5.4.0:
>>>>>>> d11e10c7
    resolution: {integrity: sha512-5xokfMX0PIiwCMCMb9ZJcMyh5wbBun0zUzKib+L65vAZ8GY9ePZMXxFrHbr/Kyll2+LSCY7xtERPpxkBDKngwg==}
    engines: {node: ^18.0.0 || >=20.0.0}
    hasBin: true
    peerDependencies:
      '@types/node': ^18.0.0 || >=20.0.0
      less: '*'
      lightningcss: ^1.21.0
      sass: '*'
      sass-embedded: '*'
      stylus: '*'
      sugarss: '*'
      terser: ^5.4.0
    peerDependenciesMeta:
      '@types/node':
        optional: true
      less:
        optional: true
      lightningcss:
        optional: true
      sass:
        optional: true
      sass-embedded:
        optional: true
      stylus:
        optional: true
      sugarss:
        optional: true
      terser:
        optional: true
    dependencies:
      '@types/node': 20.14.15
      esbuild: 0.23.0
      postcss: 8.4.41
      rollup: 4.20.0
    optionalDependencies:
      fsevents: 2.3.3
    dev: true

<<<<<<< HEAD
  /vitest@1.6.0(@types/node@20.14.15):
    resolution: {integrity: sha512-H5r/dN06swuFnzNFhq/dnz37bPXnq8xB2xB5JOVk8K09rUtoeNN+LHWkoQ0A/i3hvbUKKcCei9KpbxqHMLhLLA==}
=======
  vitest@2.0.5:
    resolution: {integrity: sha512-8GUxONfauuIdeSl5f9GTgVEpg5BTOlplET4WEDaeY2QBiN8wSm68vxN/tb5z405OwppfoCavnwXafiaYBC/xOA==}
>>>>>>> d11e10c7
    engines: {node: ^18.0.0 || >=20.0.0}
    hasBin: true
    peerDependencies:
      '@edge-runtime/vm': '*'
      '@types/node': ^18.0.0 || >=20.0.0
      '@vitest/browser': 2.0.5
      '@vitest/ui': 2.0.5
      happy-dom: '*'
      jsdom: '*'
    peerDependenciesMeta:
      '@edge-runtime/vm':
        optional: true
      '@types/node':
        optional: true
      '@vitest/browser':
        optional: true
      '@vitest/ui':
        optional: true
      happy-dom:
        optional: true
      jsdom:
        optional: true
<<<<<<< HEAD
    dependencies:
      '@types/node': 20.14.15
      '@vitest/expect': 1.6.0
      '@vitest/runner': 1.6.0
      '@vitest/snapshot': 1.6.0
      '@vitest/spy': 1.6.0
      '@vitest/utils': 1.6.0
      acorn-walk: 8.3.3
      chai: 4.5.0
      debug: 4.3.6
      execa: 8.0.1
      local-pkg: 0.5.0
      magic-string: 0.30.11
      pathe: 1.1.2
      picocolors: 1.0.1
      std-env: 3.7.0
      strip-literal: 2.1.0
      tinybench: 2.9.0
      tinypool: 0.8.4
      vite: 5.4.0(@types/node@20.14.15)
      vite-node: 1.6.0(@types/node@20.14.15)
      why-is-node-running: 2.3.0
=======

  which@2.0.2:
    resolution: {integrity: sha512-BLI3Tl1TW3Pvl70l3yq3Y64i+awpwXqsGBYWkkqMtnbXgrMD+yj7rhW0kuEDxzJaYXGjEW5ogapKNMEKNMjibA==}
    engines: {node: '>= 8'}
    hasBin: true

  why-is-node-running@2.3.0:
    resolution: {integrity: sha512-hUrmaWBdVDcxvYqnyh09zunKzROWjbZTiNy8dBEjkS7ehEDQibXJ7XvlmtbwuTclUiIyN+CyXQD4Vmko8fNm8w==}
    engines: {node: '>=8'}
    hasBin: true

  wrap-ansi@7.0.0:
    resolution: {integrity: sha512-YVGIj2kamLSTxw6NsZjoBxfSwsn0ycdesmc4p+Q21c5zPuZ1pl+NfxVdxPtdHvmNVOQ6XSYG4AUtyt/Fi7D16Q==}
    engines: {node: '>=10'}

  wrappy@1.0.2:
    resolution: {integrity: sha512-l4Sp/DRseor9wL6EvV2+TuQn63dMkPjZ/sp9XkghTEbV9KlPS1xUsZ3u7/IQO4wxtcFB4bgpQPRcR3QCvezPcQ==}

  y18n@5.0.8:
    resolution: {integrity: sha512-0pfFzegeDWJHJIAmTLRP2DwHjdF5s7jo9tuztdQxAhINCdvS+3nGINqPd00AphqJR/0LhANUS6/+7SCb98YOfA==}
    engines: {node: '>=10'}

  yallist@3.1.1:
    resolution: {integrity: sha512-a4UGQaWPH59mOXUYnAG2ewncQS4i4F43Tv3JoAM+s2VDAmS9NsK8GpDMLrCHPksFT7h3K6TOoUNn2pb7RoXx4g==}

  yargs-parser@21.1.1:
    resolution: {integrity: sha512-tVpsJW7DdjecAiFpbIB1e3qxIQsE6NoPc5/eTdrbbIC4h0LVsWhnoa3g+m2HclBIujHzsxZ4VJVA+GUuc2/LBw==}
    engines: {node: '>=12'}

  yargs@17.7.2:
    resolution: {integrity: sha512-7dSzzRQ++CKnNI/krKnYRV7JKKPUXMEh61soaHKg9mrWEhzFWhFnxPxGl+69cD1Ou63C13NUPCnmIcrvqCuM6w==}
    engines: {node: '>=12'}

snapshots:

  '@ampproject/remapping@2.3.0':
    dependencies:
      '@jridgewell/gen-mapping': 0.3.5
      '@jridgewell/trace-mapping': 0.3.25

  '@babel/cli@7.24.7(@babel/core@7.24.7)':
    dependencies:
      '@babel/core': 7.24.7
      '@jridgewell/trace-mapping': 0.3.25
      commander: 6.2.1
      convert-source-map: 2.0.0
      fs-readdir-recursive: 1.1.0
      glob: 7.2.3
      make-dir: 2.1.0
      slash: 2.0.0
    optionalDependencies:
      '@nicolo-ribaudo/chokidar-2': 2.1.8-no-fsevents.3
      chokidar: 3.6.0

  '@babel/cli@7.24.7(@babel/core@7.25.2)':
    dependencies:
      '@babel/core': 7.25.2
      '@jridgewell/trace-mapping': 0.3.25
      commander: 6.2.1
      convert-source-map: 2.0.0
      fs-readdir-recursive: 1.1.0
      glob: 7.2.3
      make-dir: 2.1.0
      slash: 2.0.0
    optionalDependencies:
      '@nicolo-ribaudo/chokidar-2': 2.1.8-no-fsevents.3
      chokidar: 3.6.0

  '@babel/code-frame@7.24.7':
    dependencies:
      '@babel/highlight': 7.24.7
      picocolors: 1.0.1

  '@babel/compat-data@7.24.7': {}

  '@babel/compat-data@7.25.2': {}

  '@babel/core@7.24.7':
    dependencies:
      '@ampproject/remapping': 2.3.0
      '@babel/code-frame': 7.24.7
      '@babel/generator': 7.24.7
      '@babel/helper-compilation-targets': 7.24.7
      '@babel/helper-module-transforms': 7.24.7(@babel/core@7.24.7)
      '@babel/helpers': 7.24.7
      '@babel/parser': 7.24.7
      '@babel/template': 7.24.7
      '@babel/traverse': 7.24.7
      '@babel/types': 7.24.7
      convert-source-map: 2.0.0
      debug: 4.3.5
      gensync: 1.0.0-beta.2
      json5: 2.2.3
      semver: 6.3.1
    transitivePeerDependencies:
      - supports-color

  '@babel/core@7.25.2':
    dependencies:
      '@ampproject/remapping': 2.3.0
      '@babel/code-frame': 7.24.7
      '@babel/generator': 7.25.0
      '@babel/helper-compilation-targets': 7.25.2
      '@babel/helper-module-transforms': 7.25.2(@babel/core@7.25.2)
      '@babel/helpers': 7.25.0
      '@babel/parser': 7.25.3
      '@babel/template': 7.25.0
      '@babel/traverse': 7.25.3
      '@babel/types': 7.25.2
      convert-source-map: 2.0.0
      debug: 4.3.6
      gensync: 1.0.0-beta.2
      json5: 2.2.3
      semver: 6.3.1
    transitivePeerDependencies:
      - supports-color

  '@babel/generator@7.24.7':
    dependencies:
      '@babel/types': 7.24.7
      '@jridgewell/gen-mapping': 0.3.5
      '@jridgewell/trace-mapping': 0.3.25
      jsesc: 2.5.2

  '@babel/generator@7.25.0':
    dependencies:
      '@babel/types': 7.25.2
      '@jridgewell/gen-mapping': 0.3.5
      '@jridgewell/trace-mapping': 0.3.25
      jsesc: 2.5.2

  '@babel/helper-annotate-as-pure@7.24.7':
    dependencies:
      '@babel/types': 7.24.7

  '@babel/helper-compilation-targets@7.24.7':
    dependencies:
      '@babel/compat-data': 7.24.7
      '@babel/helper-validator-option': 7.24.7
      browserslist: 4.23.1
      lru-cache: 5.1.1
      semver: 6.3.1

  '@babel/helper-compilation-targets@7.25.2':
    dependencies:
      '@babel/compat-data': 7.25.2
      '@babel/helper-validator-option': 7.24.8
      browserslist: 4.23.3
      lru-cache: 5.1.1
      semver: 6.3.1

  '@babel/helper-create-class-features-plugin@7.24.7(@babel/core@7.24.7)':
    dependencies:
      '@babel/core': 7.24.7
      '@babel/helper-annotate-as-pure': 7.24.7
      '@babel/helper-environment-visitor': 7.24.7
      '@babel/helper-function-name': 7.24.7
      '@babel/helper-member-expression-to-functions': 7.24.7
      '@babel/helper-optimise-call-expression': 7.24.7
      '@babel/helper-replace-supers': 7.24.7(@babel/core@7.24.7)
      '@babel/helper-skip-transparent-expression-wrappers': 7.24.7
      '@babel/helper-split-export-declaration': 7.24.7
      semver: 6.3.1
    transitivePeerDependencies:
      - supports-color

  '@babel/helper-create-class-features-plugin@7.24.7(@babel/core@7.25.2)':
    dependencies:
      '@babel/core': 7.25.2
      '@babel/helper-annotate-as-pure': 7.24.7
      '@babel/helper-environment-visitor': 7.24.7
      '@babel/helper-function-name': 7.24.7
      '@babel/helper-member-expression-to-functions': 7.24.7
      '@babel/helper-optimise-call-expression': 7.24.7
      '@babel/helper-replace-supers': 7.24.7(@babel/core@7.25.2)
      '@babel/helper-skip-transparent-expression-wrappers': 7.24.7
      '@babel/helper-split-export-declaration': 7.24.7
      semver: 6.3.1
    transitivePeerDependencies:
      - supports-color

  '@babel/helper-environment-visitor@7.24.7':
    dependencies:
      '@babel/types': 7.24.7

  '@babel/helper-function-name@7.24.7':
    dependencies:
      '@babel/template': 7.24.7
      '@babel/types': 7.24.7

  '@babel/helper-hoist-variables@7.24.7':
    dependencies:
      '@babel/types': 7.24.7

  '@babel/helper-member-expression-to-functions@7.24.7':
    dependencies:
      '@babel/traverse': 7.24.7
      '@babel/types': 7.25.2
    transitivePeerDependencies:
      - supports-color

  '@babel/helper-module-imports@7.18.6':
    dependencies:
      '@babel/types': 7.24.7

  '@babel/helper-module-imports@7.24.7':
    dependencies:
      '@babel/traverse': 7.24.7
      '@babel/types': 7.24.7
    transitivePeerDependencies:
      - supports-color

  '@babel/helper-module-transforms@7.24.7(@babel/core@7.24.7)':
    dependencies:
      '@babel/core': 7.24.7
      '@babel/helper-environment-visitor': 7.24.7
      '@babel/helper-module-imports': 7.24.7
      '@babel/helper-simple-access': 7.24.7
      '@babel/helper-split-export-declaration': 7.24.7
      '@babel/helper-validator-identifier': 7.24.7
    transitivePeerDependencies:
      - supports-color

  '@babel/helper-module-transforms@7.24.7(@babel/core@7.25.2)':
    dependencies:
      '@babel/core': 7.25.2
      '@babel/helper-environment-visitor': 7.24.7
      '@babel/helper-module-imports': 7.24.7
      '@babel/helper-simple-access': 7.24.7
      '@babel/helper-split-export-declaration': 7.24.7
      '@babel/helper-validator-identifier': 7.24.7
    transitivePeerDependencies:
      - supports-color

  '@babel/helper-module-transforms@7.25.2(@babel/core@7.25.2)':
    dependencies:
      '@babel/core': 7.25.2
      '@babel/helper-module-imports': 7.24.7
      '@babel/helper-simple-access': 7.24.7
      '@babel/helper-validator-identifier': 7.24.7
      '@babel/traverse': 7.25.3
    transitivePeerDependencies:
      - supports-color

  '@babel/helper-optimise-call-expression@7.24.7':
    dependencies:
      '@babel/types': 7.25.2

  '@babel/helper-plugin-utils@7.24.7': {}

  '@babel/helper-replace-supers@7.24.7(@babel/core@7.24.7)':
    dependencies:
      '@babel/core': 7.24.7
      '@babel/helper-environment-visitor': 7.24.7
      '@babel/helper-member-expression-to-functions': 7.24.7
      '@babel/helper-optimise-call-expression': 7.24.7
    transitivePeerDependencies:
      - supports-color

  '@babel/helper-replace-supers@7.24.7(@babel/core@7.25.2)':
    dependencies:
      '@babel/core': 7.25.2
      '@babel/helper-environment-visitor': 7.24.7
      '@babel/helper-member-expression-to-functions': 7.24.7
      '@babel/helper-optimise-call-expression': 7.24.7
    transitivePeerDependencies:
      - supports-color

  '@babel/helper-simple-access@7.24.7':
    dependencies:
      '@babel/traverse': 7.24.7
      '@babel/types': 7.24.7
    transitivePeerDependencies:
      - supports-color

  '@babel/helper-skip-transparent-expression-wrappers@7.24.7':
    dependencies:
      '@babel/traverse': 7.24.7
      '@babel/types': 7.25.2
    transitivePeerDependencies:
      - supports-color

  '@babel/helper-split-export-declaration@7.24.7':
    dependencies:
      '@babel/types': 7.24.7

  '@babel/helper-string-parser@7.24.7': {}

  '@babel/helper-string-parser@7.24.8': {}

  '@babel/helper-validator-identifier@7.24.7': {}

  '@babel/helper-validator-option@7.24.7': {}

  '@babel/helper-validator-option@7.24.8': {}

  '@babel/helpers@7.24.7':
    dependencies:
      '@babel/template': 7.24.7
      '@babel/types': 7.24.7

  '@babel/helpers@7.25.0':
    dependencies:
      '@babel/template': 7.25.0
      '@babel/types': 7.25.2

  '@babel/highlight@7.24.7':
    dependencies:
      '@babel/helper-validator-identifier': 7.24.7
      chalk: 2.4.2
      js-tokens: 4.0.0
      picocolors: 1.0.1

  '@babel/parser@7.24.7':
    dependencies:
      '@babel/types': 7.24.7

  '@babel/parser@7.25.3':
    dependencies:
      '@babel/types': 7.25.2

  '@babel/plugin-syntax-jsx@7.24.7(@babel/core@7.24.7)':
    dependencies:
      '@babel/core': 7.24.7
      '@babel/helper-plugin-utils': 7.24.7

  '@babel/plugin-syntax-jsx@7.24.7(@babel/core@7.25.2)':
    dependencies:
      '@babel/core': 7.25.2
      '@babel/helper-plugin-utils': 7.24.7

  '@babel/plugin-syntax-typescript@7.24.7(@babel/core@7.24.7)':
    dependencies:
      '@babel/core': 7.24.7
      '@babel/helper-plugin-utils': 7.24.7

  '@babel/plugin-syntax-typescript@7.24.7(@babel/core@7.25.2)':
    dependencies:
      '@babel/core': 7.25.2
      '@babel/helper-plugin-utils': 7.24.7

  '@babel/plugin-transform-modules-commonjs@7.24.7(@babel/core@7.24.7)':
    dependencies:
      '@babel/core': 7.24.7
      '@babel/helper-module-transforms': 7.24.7(@babel/core@7.24.7)
      '@babel/helper-plugin-utils': 7.24.7
      '@babel/helper-simple-access': 7.24.7
    transitivePeerDependencies:
      - supports-color

  '@babel/plugin-transform-modules-commonjs@7.24.7(@babel/core@7.25.2)':
    dependencies:
      '@babel/core': 7.25.2
      '@babel/helper-module-transforms': 7.24.7(@babel/core@7.25.2)
      '@babel/helper-plugin-utils': 7.24.7
      '@babel/helper-simple-access': 7.24.7
    transitivePeerDependencies:
      - supports-color

  '@babel/plugin-transform-typescript@7.24.7(@babel/core@7.24.7)':
    dependencies:
      '@babel/core': 7.24.7
      '@babel/helper-annotate-as-pure': 7.24.7
      '@babel/helper-create-class-features-plugin': 7.24.7(@babel/core@7.24.7)
      '@babel/helper-plugin-utils': 7.24.7
      '@babel/plugin-syntax-typescript': 7.24.7(@babel/core@7.24.7)
    transitivePeerDependencies:
      - supports-color

  '@babel/plugin-transform-typescript@7.24.7(@babel/core@7.25.2)':
    dependencies:
      '@babel/core': 7.25.2
      '@babel/helper-annotate-as-pure': 7.24.7
      '@babel/helper-create-class-features-plugin': 7.24.7(@babel/core@7.25.2)
      '@babel/helper-plugin-utils': 7.24.7
      '@babel/plugin-syntax-typescript': 7.24.7(@babel/core@7.25.2)
    transitivePeerDependencies:
      - supports-color

  '@babel/preset-typescript@7.24.7(@babel/core@7.24.7)':
    dependencies:
      '@babel/core': 7.24.7
      '@babel/helper-plugin-utils': 7.24.7
      '@babel/helper-validator-option': 7.24.7
      '@babel/plugin-syntax-jsx': 7.24.7(@babel/core@7.24.7)
      '@babel/plugin-transform-modules-commonjs': 7.24.7(@babel/core@7.24.7)
      '@babel/plugin-transform-typescript': 7.24.7(@babel/core@7.24.7)
    transitivePeerDependencies:
      - supports-color

  '@babel/preset-typescript@7.24.7(@babel/core@7.25.2)':
    dependencies:
      '@babel/core': 7.25.2
      '@babel/helper-plugin-utils': 7.24.7
      '@babel/helper-validator-option': 7.24.7
      '@babel/plugin-syntax-jsx': 7.24.7(@babel/core@7.25.2)
      '@babel/plugin-transform-modules-commonjs': 7.24.7(@babel/core@7.25.2)
      '@babel/plugin-transform-typescript': 7.24.7(@babel/core@7.25.2)
    transitivePeerDependencies:
      - supports-color

  '@babel/runtime@7.24.7':
    dependencies:
      regenerator-runtime: 0.14.1

  '@babel/template@7.24.7':
    dependencies:
      '@babel/code-frame': 7.24.7
      '@babel/parser': 7.24.7
      '@babel/types': 7.24.7

  '@babel/template@7.25.0':
    dependencies:
      '@babel/code-frame': 7.24.7
      '@babel/parser': 7.25.3
      '@babel/types': 7.25.2

  '@babel/traverse@7.24.7':
    dependencies:
      '@babel/code-frame': 7.24.7
      '@babel/generator': 7.24.7
      '@babel/helper-environment-visitor': 7.24.7
      '@babel/helper-function-name': 7.24.7
      '@babel/helper-hoist-variables': 7.24.7
      '@babel/helper-split-export-declaration': 7.24.7
      '@babel/parser': 7.24.7
      '@babel/types': 7.24.7
      debug: 4.3.5
      globals: 11.12.0
    transitivePeerDependencies:
      - supports-color

  '@babel/traverse@7.25.3':
    dependencies:
      '@babel/code-frame': 7.24.7
      '@babel/generator': 7.25.0
      '@babel/parser': 7.25.3
      '@babel/template': 7.25.0
      '@babel/types': 7.25.2
      debug: 4.3.6
      globals: 11.12.0
    transitivePeerDependencies:
      - supports-color

  '@babel/types@7.24.7':
    dependencies:
      '@babel/helper-string-parser': 7.24.7
      '@babel/helper-validator-identifier': 7.24.7
      to-fast-properties: 2.0.0

  '@babel/types@7.25.2':
    dependencies:
      '@babel/helper-string-parser': 7.24.8
      '@babel/helper-validator-identifier': 7.24.7
      to-fast-properties: 2.0.0

  '@esbuild/aix-ppc64@0.23.0':
    optional: true

  '@esbuild/android-arm64@0.23.0':
    optional: true

  '@esbuild/android-arm@0.23.0':
    optional: true

  '@esbuild/android-x64@0.23.0':
    optional: true

  '@esbuild/darwin-arm64@0.23.0':
    optional: true

  '@esbuild/darwin-x64@0.23.0':
    optional: true

  '@esbuild/freebsd-arm64@0.23.0':
    optional: true

  '@esbuild/freebsd-x64@0.23.0':
    optional: true

  '@esbuild/linux-arm64@0.23.0':
    optional: true

  '@esbuild/linux-arm@0.23.0':
    optional: true

  '@esbuild/linux-ia32@0.23.0':
    optional: true

  '@esbuild/linux-loong64@0.23.0':
    optional: true

  '@esbuild/linux-mips64el@0.23.0':
    optional: true

  '@esbuild/linux-ppc64@0.23.0':
    optional: true

  '@esbuild/linux-riscv64@0.23.0':
    optional: true

  '@esbuild/linux-s390x@0.23.0':
    optional: true

  '@esbuild/linux-x64@0.23.0':
    optional: true

  '@esbuild/netbsd-x64@0.23.0':
    optional: true

  '@esbuild/openbsd-arm64@0.23.0':
    optional: true

  '@esbuild/openbsd-x64@0.23.0':
    optional: true

  '@esbuild/sunos-x64@0.23.0':
    optional: true

  '@esbuild/win32-arm64@0.23.0':
    optional: true

  '@esbuild/win32-ia32@0.23.0':
    optional: true

  '@esbuild/win32-x64@0.23.0':
    optional: true

  '@jridgewell/gen-mapping@0.3.5':
    dependencies:
      '@jridgewell/set-array': 1.2.1
      '@jridgewell/sourcemap-codec': 1.4.15
      '@jridgewell/trace-mapping': 0.3.25

  '@jridgewell/resolve-uri@3.1.2': {}

  '@jridgewell/set-array@1.2.1': {}

  '@jridgewell/sourcemap-codec@1.4.15': {}

  '@jridgewell/sourcemap-codec@1.5.0': {}

  '@jridgewell/trace-mapping@0.3.25':
    dependencies:
      '@jridgewell/resolve-uri': 3.1.2
      '@jridgewell/sourcemap-codec': 1.4.15

  '@nicolo-ribaudo/chokidar-2@2.1.8-no-fsevents.3':
    optional: true

  '@rollup/plugin-babel@6.0.4(@babel/core@7.24.7)(@types/babel__core@7.20.5)(rollup@4.20.0)':
    dependencies:
      '@babel/core': 7.24.7
      '@babel/helper-module-imports': 7.18.6
      '@rollup/pluginutils': 5.1.0(rollup@4.20.0)
    optionalDependencies:
      '@types/babel__core': 7.20.5
      rollup: 4.20.0

  '@rollup/plugin-babel@6.0.4(@babel/core@7.25.2)(@types/babel__core@7.20.5)(rollup@4.20.0)':
    dependencies:
      '@babel/core': 7.25.2
      '@babel/helper-module-imports': 7.18.6
      '@rollup/pluginutils': 5.1.0(rollup@4.20.0)
    optionalDependencies:
      '@types/babel__core': 7.20.5
      rollup: 4.20.0

  '@rollup/plugin-node-resolve@15.2.3(rollup@4.18.1)':
    dependencies:
      '@rollup/pluginutils': 5.1.0(rollup@4.18.1)
      '@types/resolve': 1.20.2
      deepmerge: 4.3.1
      is-builtin-module: 3.2.1
      is-module: 1.0.0
      resolve: 1.22.8
    optionalDependencies:
      rollup: 4.18.1

  '@rollup/plugin-typescript@11.1.6(rollup@4.20.0)(tslib@2.6.3)(typescript@5.5.4)':
    dependencies:
      '@rollup/pluginutils': 5.1.0(rollup@4.20.0)
      resolve: 1.22.8
      typescript: 5.5.4
    optionalDependencies:
      rollup: 4.20.0
      tslib: 2.6.3

  '@rollup/pluginutils@5.1.0(rollup@4.18.1)':
    dependencies:
      '@types/estree': 1.0.5
      estree-walker: 2.0.2
      picomatch: 2.3.1
    optionalDependencies:
      rollup: 4.18.1

  '@rollup/pluginutils@5.1.0(rollup@4.20.0)':
    dependencies:
      '@types/estree': 1.0.5
      estree-walker: 2.0.2
      picomatch: 2.3.1
    optionalDependencies:
      rollup: 4.20.0

  '@rollup/rollup-android-arm-eabi@4.18.1':
    optional: true

  '@rollup/rollup-android-arm-eabi@4.20.0':
    optional: true

  '@rollup/rollup-android-arm64@4.18.1':
    optional: true

  '@rollup/rollup-android-arm64@4.20.0':
    optional: true

  '@rollup/rollup-darwin-arm64@4.18.1':
    optional: true

  '@rollup/rollup-darwin-arm64@4.20.0':
    optional: true

  '@rollup/rollup-darwin-x64@4.18.1':
    optional: true

  '@rollup/rollup-darwin-x64@4.20.0':
    optional: true

  '@rollup/rollup-linux-arm-gnueabihf@4.18.1':
    optional: true

  '@rollup/rollup-linux-arm-gnueabihf@4.20.0':
    optional: true

  '@rollup/rollup-linux-arm-musleabihf@4.18.1':
    optional: true

  '@rollup/rollup-linux-arm-musleabihf@4.20.0':
    optional: true

  '@rollup/rollup-linux-arm64-gnu@4.18.1':
    optional: true

  '@rollup/rollup-linux-arm64-gnu@4.20.0':
    optional: true

  '@rollup/rollup-linux-arm64-musl@4.18.1':
    optional: true

  '@rollup/rollup-linux-arm64-musl@4.20.0':
    optional: true

  '@rollup/rollup-linux-powerpc64le-gnu@4.18.1':
    optional: true

  '@rollup/rollup-linux-powerpc64le-gnu@4.20.0':
    optional: true

  '@rollup/rollup-linux-riscv64-gnu@4.18.1':
    optional: true

  '@rollup/rollup-linux-riscv64-gnu@4.20.0':
    optional: true

  '@rollup/rollup-linux-s390x-gnu@4.18.1':
    optional: true

  '@rollup/rollup-linux-s390x-gnu@4.20.0':
    optional: true

  '@rollup/rollup-linux-x64-gnu@4.18.1':
    optional: true

  '@rollup/rollup-linux-x64-gnu@4.20.0':
    optional: true

  '@rollup/rollup-linux-x64-musl@4.18.1':
    optional: true

  '@rollup/rollup-linux-x64-musl@4.20.0':
    optional: true

  '@rollup/rollup-win32-arm64-msvc@4.18.1':
    optional: true

  '@rollup/rollup-win32-arm64-msvc@4.20.0':
    optional: true

  '@rollup/rollup-win32-ia32-msvc@4.18.1':
    optional: true

  '@rollup/rollup-win32-ia32-msvc@4.20.0':
    optional: true

  '@rollup/rollup-win32-x64-msvc@4.18.1':
    optional: true

  '@rollup/rollup-win32-x64-msvc@4.20.0':
    optional: true

  '@types/babel__core@7.20.5':
    dependencies:
      '@babel/parser': 7.24.7
      '@babel/types': 7.24.7
      '@types/babel__generator': 7.6.8
      '@types/babel__template': 7.4.4
      '@types/babel__traverse': 7.20.6

  '@types/babel__generator@7.6.8':
    dependencies:
      '@babel/types': 7.25.2

  '@types/babel__template@7.4.4':
    dependencies:
      '@babel/parser': 7.24.7
      '@babel/types': 7.24.7

  '@types/babel__traverse@7.20.6':
    dependencies:
      '@babel/types': 7.24.7

  '@types/estree@1.0.5': {}

  '@types/node@20.14.12':
    dependencies:
      undici-types: 5.26.5

  '@types/node@22.2.0':
    dependencies:
      undici-types: 6.13.0
    optional: true

  '@types/resolve@1.20.2': {}

  '@vitest/expect@2.0.5':
    dependencies:
      '@vitest/spy': 2.0.5
      '@vitest/utils': 2.0.5
      chai: 5.1.1
      tinyrainbow: 1.2.0

  '@vitest/pretty-format@2.0.5':
    dependencies:
      tinyrainbow: 1.2.0

  '@vitest/runner@2.0.5':
    dependencies:
      '@vitest/utils': 2.0.5
      pathe: 1.1.2

  '@vitest/snapshot@2.0.5':
    dependencies:
      '@vitest/pretty-format': 2.0.5
      magic-string: 0.30.11
      pathe: 1.1.2

  '@vitest/spy@2.0.5':
    dependencies:
      tinyspy: 3.0.0

  '@vitest/utils@2.0.5':
    dependencies:
      '@vitest/pretty-format': 2.0.5
      estree-walker: 3.0.3
      loupe: 3.1.1
      tinyrainbow: 1.2.0

  '@vue/reactivity@3.4.30':
    dependencies:
      '@vue/shared': 3.4.30

  '@vue/shared@3.4.30': {}

  ansi-regex@5.0.1: {}

  ansi-styles@3.2.1:
    dependencies:
      color-convert: 1.9.3

  ansi-styles@4.3.0:
    dependencies:
      color-convert: 2.0.1

  anymatch@3.1.3:
    dependencies:
      normalize-path: 3.0.0
      picomatch: 2.3.1
    optional: true

  assertion-error@2.0.1: {}

  babel-plugin-tester@11.0.4(@babel/core@7.24.7):
    dependencies:
      '@babel/core': 7.24.7
      core-js: 3.37.1
      debug: 4.3.5
      lodash.mergewith: 4.6.2
      prettier: 2.8.8
      strip-indent: 3.0.0
    transitivePeerDependencies:
      - supports-color

  balanced-match@1.0.2: {}

  binary-extensions@2.3.0:
    optional: true

  brace-expansion@1.1.11:
    dependencies:
      balanced-match: 1.0.2
      concat-map: 0.0.1

  braces@3.0.3:
    dependencies:
      fill-range: 7.1.1
    optional: true

  browserslist@4.23.1:
    dependencies:
      caniuse-lite: 1.0.30001636
      electron-to-chromium: 1.4.811
      node-releases: 2.0.14
      update-browserslist-db: 1.0.16(browserslist@4.23.1)

  browserslist@4.23.3:
    dependencies:
      caniuse-lite: 1.0.30001651
      electron-to-chromium: 1.5.6
      node-releases: 2.0.18
      update-browserslist-db: 1.1.0(browserslist@4.23.3)

  builtin-modules@3.3.0: {}

  cac@6.7.14: {}

  caniuse-lite@1.0.30001636: {}

  caniuse-lite@1.0.30001651: {}

  chai@5.1.1:
    dependencies:
      assertion-error: 2.0.1
      check-error: 2.1.1
      deep-eql: 5.0.2
      loupe: 3.1.1
      pathval: 2.0.0

  chalk@2.4.2:
    dependencies:
      ansi-styles: 3.2.1
      escape-string-regexp: 1.0.5
      supports-color: 5.5.0

  chalk@4.1.2:
    dependencies:
      ansi-styles: 4.3.0
      supports-color: 7.2.0

  change-case@5.4.4: {}

  check-error@2.1.1: {}

  chokidar@3.6.0:
    dependencies:
      anymatch: 3.1.3
      braces: 3.0.3
      glob-parent: 5.1.2
      is-binary-path: 2.1.0
      is-glob: 4.0.3
      normalize-path: 3.0.0
      readdirp: 3.6.0
    optionalDependencies:
      fsevents: 2.3.3
    optional: true

  cliui@8.0.1:
    dependencies:
      string-width: 4.2.3
      strip-ansi: 6.0.1
      wrap-ansi: 7.0.0

  color-convert@1.9.3:
    dependencies:
      color-name: 1.1.3

  color-convert@2.0.1:
    dependencies:
      color-name: 1.1.4

  color-name@1.1.3: {}

  color-name@1.1.4: {}

  commander@6.2.1: {}

  concat-map@0.0.1: {}

  concurrently@8.2.2:
    dependencies:
      chalk: 4.1.2
      date-fns: 2.30.0
      lodash: 4.17.21
      rxjs: 7.8.1
      shell-quote: 1.8.1
      spawn-command: 0.0.2
      supports-color: 8.1.1
      tree-kill: 1.2.2
      yargs: 17.7.2

  convert-source-map@2.0.0: {}

  core-js@3.37.1: {}

  cross-spawn@7.0.3:
    dependencies:
      path-key: 3.1.1
      shebang-command: 2.0.0
      which: 2.0.2

  date-fns@2.30.0:
    dependencies:
      '@babel/runtime': 7.24.7

  debug@4.3.5:
    dependencies:
      ms: 2.1.2

  debug@4.3.6:
    dependencies:
      ms: 2.1.2

  deep-eql@5.0.2: {}

  deepmerge@4.3.1: {}

  electron-to-chromium@1.4.811: {}

  electron-to-chromium@1.5.6: {}

  emoji-regex@8.0.0: {}

  esbuild@0.23.0:
    optionalDependencies:
      '@esbuild/aix-ppc64': 0.23.0
      '@esbuild/android-arm': 0.23.0
      '@esbuild/android-arm64': 0.23.0
      '@esbuild/android-x64': 0.23.0
      '@esbuild/darwin-arm64': 0.23.0
      '@esbuild/darwin-x64': 0.23.0
      '@esbuild/freebsd-arm64': 0.23.0
      '@esbuild/freebsd-x64': 0.23.0
      '@esbuild/linux-arm': 0.23.0
      '@esbuild/linux-arm64': 0.23.0
      '@esbuild/linux-ia32': 0.23.0
      '@esbuild/linux-loong64': 0.23.0
      '@esbuild/linux-mips64el': 0.23.0
      '@esbuild/linux-ppc64': 0.23.0
      '@esbuild/linux-riscv64': 0.23.0
      '@esbuild/linux-s390x': 0.23.0
      '@esbuild/linux-x64': 0.23.0
      '@esbuild/netbsd-x64': 0.23.0
      '@esbuild/openbsd-arm64': 0.23.0
      '@esbuild/openbsd-x64': 0.23.0
      '@esbuild/sunos-x64': 0.23.0
      '@esbuild/win32-arm64': 0.23.0
      '@esbuild/win32-ia32': 0.23.0
      '@esbuild/win32-x64': 0.23.0

  escalade@3.1.2: {}

  escape-string-regexp@1.0.5: {}

  estree-walker@2.0.2: {}

  estree-walker@3.0.3:
    dependencies:
      '@types/estree': 1.0.5

  execa@8.0.1:
    dependencies:
      cross-spawn: 7.0.3
      get-stream: 8.0.1
      human-signals: 5.0.0
      is-stream: 3.0.0
      merge-stream: 2.0.0
      npm-run-path: 5.3.0
      onetime: 6.0.0
      signal-exit: 4.1.0
      strip-final-newline: 3.0.0

  fill-range@7.1.1:
    dependencies:
      to-regex-range: 5.0.1
    optional: true

  fs-readdir-recursive@1.1.0: {}

  fs.realpath@1.0.0: {}

  fsevents@2.3.3:
    optional: true

  function-bind@1.1.2: {}

  gensync@1.0.0-beta.2: {}

  get-caller-file@2.0.5: {}

  get-func-name@2.0.2: {}

  get-stream@8.0.1: {}

  glob-parent@5.1.2:
    dependencies:
      is-glob: 4.0.3
    optional: true

  glob@7.2.3:
    dependencies:
      fs.realpath: 1.0.0
      inflight: 1.0.6
      inherits: 2.0.4
      minimatch: 3.1.2
      once: 1.4.0
      path-is-absolute: 1.0.1

  globals@11.12.0: {}

  has-flag@3.0.0: {}

  has-flag@4.0.0: {}

  hasown@2.0.2:
    dependencies:
      function-bind: 1.1.2

  html-entities@2.3.3: {}

  human-signals@5.0.0: {}

  inflight@1.0.6:
    dependencies:
      once: 1.4.0
      wrappy: 1.0.2

  inherits@2.0.4: {}

  is-binary-path@2.1.0:
    dependencies:
      binary-extensions: 2.3.0
    optional: true

  is-builtin-module@3.2.1:
    dependencies:
      builtin-modules: 3.3.0

  is-core-module@2.14.0:
    dependencies:
      hasown: 2.0.2

  is-extglob@2.1.1:
    optional: true

  is-fullwidth-code-point@3.0.0: {}

  is-glob@4.0.3:
    dependencies:
      is-extglob: 2.1.1
    optional: true

  is-module@1.0.0: {}

  is-number@7.0.0:
    optional: true

  is-stream@3.0.0: {}

  isexe@2.0.0: {}

  js-tokens@4.0.0: {}

  jsesc@2.5.2: {}

  json5@2.2.3: {}

  lodash.mergewith@4.6.2: {}

  lodash@4.17.21: {}

  loupe@3.1.1:
    dependencies:
      get-func-name: 2.0.2

  lru-cache@5.1.1:
    dependencies:
      yallist: 3.1.1

  magic-string@0.30.11:
    dependencies:
      '@jridgewell/sourcemap-codec': 1.5.0

  make-dir@2.1.0:
    dependencies:
      pify: 4.0.1
      semver: 5.7.2

  merge-stream@2.0.0: {}

  mimic-fn@4.0.0: {}

  min-indent@1.0.1: {}

  minimatch@3.1.2:
    dependencies:
      brace-expansion: 1.1.11

  ms@2.1.2: {}

  nanoid@3.3.7: {}

  node-releases@2.0.14: {}

  node-releases@2.0.18: {}

  normalize-path@3.0.0:
    optional: true

  npm-run-path@5.3.0:
    dependencies:
      path-key: 4.0.0

  once@1.4.0:
    dependencies:
      wrappy: 1.0.2

  onetime@6.0.0:
    dependencies:
      mimic-fn: 4.0.0

  path-is-absolute@1.0.1: {}

  path-key@3.1.1: {}

  path-key@4.0.0: {}

  path-parse@1.0.7: {}

  pathe@1.1.2: {}

  pathval@2.0.0: {}

  picocolors@1.0.1: {}

  picomatch@2.3.1: {}

  pify@4.0.1: {}

  postcss@8.4.41:
    dependencies:
      nanoid: 3.3.7
      picocolors: 1.0.1
      source-map-js: 1.2.0

  prettier@2.8.8: {}

  readdirp@3.6.0:
    dependencies:
      picomatch: 2.3.1
    optional: true

  regenerator-runtime@0.14.1: {}

  require-directory@2.1.1: {}

  resolve@1.22.8:
    dependencies:
      is-core-module: 2.14.0
      path-parse: 1.0.7
      supports-preserve-symlinks-flag: 1.0.0

  rollup@4.18.1:
    dependencies:
      '@types/estree': 1.0.5
    optionalDependencies:
      '@rollup/rollup-android-arm-eabi': 4.18.1
      '@rollup/rollup-android-arm64': 4.18.1
      '@rollup/rollup-darwin-arm64': 4.18.1
      '@rollup/rollup-darwin-x64': 4.18.1
      '@rollup/rollup-linux-arm-gnueabihf': 4.18.1
      '@rollup/rollup-linux-arm-musleabihf': 4.18.1
      '@rollup/rollup-linux-arm64-gnu': 4.18.1
      '@rollup/rollup-linux-arm64-musl': 4.18.1
      '@rollup/rollup-linux-powerpc64le-gnu': 4.18.1
      '@rollup/rollup-linux-riscv64-gnu': 4.18.1
      '@rollup/rollup-linux-s390x-gnu': 4.18.1
      '@rollup/rollup-linux-x64-gnu': 4.18.1
      '@rollup/rollup-linux-x64-musl': 4.18.1
      '@rollup/rollup-win32-arm64-msvc': 4.18.1
      '@rollup/rollup-win32-ia32-msvc': 4.18.1
      '@rollup/rollup-win32-x64-msvc': 4.18.1
      fsevents: 2.3.3

  rollup@4.20.0:
    dependencies:
      '@types/estree': 1.0.5
    optionalDependencies:
      '@rollup/rollup-android-arm-eabi': 4.20.0
      '@rollup/rollup-android-arm64': 4.20.0
      '@rollup/rollup-darwin-arm64': 4.20.0
      '@rollup/rollup-darwin-x64': 4.20.0
      '@rollup/rollup-linux-arm-gnueabihf': 4.20.0
      '@rollup/rollup-linux-arm-musleabihf': 4.20.0
      '@rollup/rollup-linux-arm64-gnu': 4.20.0
      '@rollup/rollup-linux-arm64-musl': 4.20.0
      '@rollup/rollup-linux-powerpc64le-gnu': 4.20.0
      '@rollup/rollup-linux-riscv64-gnu': 4.20.0
      '@rollup/rollup-linux-s390x-gnu': 4.20.0
      '@rollup/rollup-linux-x64-gnu': 4.20.0
      '@rollup/rollup-linux-x64-musl': 4.20.0
      '@rollup/rollup-win32-arm64-msvc': 4.20.0
      '@rollup/rollup-win32-ia32-msvc': 4.20.0
      '@rollup/rollup-win32-x64-msvc': 4.20.0
      fsevents: 2.3.3

  rxjs@7.8.1:
    dependencies:
      tslib: 2.6.3

  semver@5.7.2: {}

  semver@6.3.1: {}

  shebang-command@2.0.0:
    dependencies:
      shebang-regex: 3.0.0

  shebang-regex@3.0.0: {}

  shell-quote@1.8.1: {}

  siginfo@2.0.0: {}

  signal-exit@4.1.0: {}

  slash@2.0.0: {}

  source-map-js@1.2.0: {}

  spawn-command@0.0.2: {}

  stackback@0.0.2: {}

  std-env@3.7.0: {}

  string-width@4.2.3:
    dependencies:
      emoji-regex: 8.0.0
      is-fullwidth-code-point: 3.0.0
      strip-ansi: 6.0.1

  strip-ansi@6.0.1:
    dependencies:
      ansi-regex: 5.0.1

  strip-final-newline@3.0.0: {}

  strip-indent@3.0.0:
    dependencies:
      min-indent: 1.0.1

  supports-color@5.5.0:
    dependencies:
      has-flag: 3.0.0

  supports-color@7.2.0:
    dependencies:
      has-flag: 4.0.0

  supports-color@8.1.1:
    dependencies:
      has-flag: 4.0.0

  supports-preserve-symlinks-flag@1.0.0: {}

  tinybench@2.9.0: {}

  tinypool@1.0.0: {}

  tinyrainbow@1.2.0: {}

  tinyspy@3.0.0: {}

  to-fast-properties@2.0.0: {}

  to-regex-range@5.0.1:
    dependencies:
      is-number: 7.0.0
    optional: true

  tree-kill@1.2.2: {}

  tslib@2.6.3: {}

  typescript@5.5.4: {}

  undici-types@5.26.5: {}

  undici-types@6.13.0:
    optional: true

  update-browserslist-db@1.0.16(browserslist@4.23.1):
    dependencies:
      browserslist: 4.23.1
      escalade: 3.1.2
      picocolors: 1.0.1

  update-browserslist-db@1.1.0(browserslist@4.23.3):
    dependencies:
      browserslist: 4.23.3
      escalade: 3.1.2
      picocolors: 1.0.1

  validate-html-nesting@1.2.2: {}

  vite-node@2.0.5(@types/node@20.14.12):
    dependencies:
      cac: 6.7.14
      debug: 4.3.6
      pathe: 1.1.2
      tinyrainbow: 1.2.0
      vite: 5.4.0(@types/node@20.14.12)
>>>>>>> d11e10c7
    transitivePeerDependencies:
      - less
      - lightningcss
      - sass
      - sass-embedded
      - stylus
      - sugarss
      - supports-color
      - terser
    dev: true

<<<<<<< HEAD
  /vitest@2.0.5:
    resolution: {integrity: sha512-8GUxONfauuIdeSl5f9GTgVEpg5BTOlplET4WEDaeY2QBiN8wSm68vxN/tb5z405OwppfoCavnwXafiaYBC/xOA==}
    engines: {node: ^18.0.0 || >=20.0.0}
    hasBin: true
    peerDependencies:
      '@edge-runtime/vm': '*'
      '@types/node': ^18.0.0 || >=20.0.0
      '@vitest/browser': 2.0.5
      '@vitest/ui': 2.0.5
      happy-dom: '*'
      jsdom: '*'
    peerDependenciesMeta:
      '@edge-runtime/vm':
        optional: true
      '@types/node':
        optional: true
      '@vitest/browser':
        optional: true
      '@vitest/ui':
        optional: true
      happy-dom:
        optional: true
      jsdom:
        optional: true
    dependencies:
=======
  vite-node@2.0.5(@types/node@22.2.0):
    dependencies:
      cac: 6.7.14
      debug: 4.3.6
      pathe: 1.1.2
      tinyrainbow: 1.2.0
      vite: 5.4.0(@types/node@22.2.0)
    transitivePeerDependencies:
      - '@types/node'
      - less
      - lightningcss
      - sass
      - sass-embedded
      - stylus
      - sugarss
      - supports-color
      - terser

  vite@5.4.0(@types/node@20.14.12):
    dependencies:
      esbuild: 0.23.0
      postcss: 8.4.41
      rollup: 4.20.0
    optionalDependencies:
      '@types/node': 20.14.12
      fsevents: 2.3.3

  vite@5.4.0(@types/node@22.2.0):
    dependencies:
      esbuild: 0.23.0
      postcss: 8.4.41
      rollup: 4.20.0
    optionalDependencies:
      '@types/node': 22.2.0
      fsevents: 2.3.3

  vitest@2.0.5(@types/node@20.14.12):
    dependencies:
>>>>>>> d11e10c7
      '@ampproject/remapping': 2.3.0
      '@vitest/expect': 2.0.5
      '@vitest/pretty-format': 2.0.5
      '@vitest/runner': 2.0.5
      '@vitest/snapshot': 2.0.5
      '@vitest/spy': 2.0.5
      '@vitest/utils': 2.0.5
      chai: 5.1.1
      debug: 4.3.6
      execa: 8.0.1
      magic-string: 0.30.11
      pathe: 1.1.2
      std-env: 3.7.0
      tinybench: 2.9.0
      tinypool: 1.0.0
      tinyrainbow: 1.2.0
<<<<<<< HEAD
      vite: 5.4.0(@types/node@20.14.15)
      vite-node: 2.0.5
      why-is-node-running: 2.3.0
=======
      vite: 5.4.0(@types/node@20.14.12)
      vite-node: 2.0.5(@types/node@20.14.12)
      why-is-node-running: 2.3.0
    optionalDependencies:
      '@types/node': 20.14.12
>>>>>>> d11e10c7
    transitivePeerDependencies:
      - less
      - lightningcss
      - sass
      - sass-embedded
<<<<<<< HEAD
=======
      - stylus
      - sugarss
      - supports-color
      - terser

  vitest@2.0.5(@types/node@22.2.0):
    dependencies:
      '@ampproject/remapping': 2.3.0
      '@vitest/expect': 2.0.5
      '@vitest/pretty-format': 2.0.5
      '@vitest/runner': 2.0.5
      '@vitest/snapshot': 2.0.5
      '@vitest/spy': 2.0.5
      '@vitest/utils': 2.0.5
      chai: 5.1.1
      debug: 4.3.6
      execa: 8.0.1
      magic-string: 0.30.11
      pathe: 1.1.2
      std-env: 3.7.0
      tinybench: 2.9.0
      tinypool: 1.0.0
      tinyrainbow: 1.2.0
      vite: 5.4.0(@types/node@22.2.0)
      vite-node: 2.0.5(@types/node@22.2.0)
      why-is-node-running: 2.3.0
    optionalDependencies:
      '@types/node': 22.2.0
    transitivePeerDependencies:
      - less
      - lightningcss
      - sass
      - sass-embedded
>>>>>>> d11e10c7
      - stylus
      - sugarss
      - supports-color
      - terser
    dev: true

  /which@2.0.2:
    resolution: {integrity: sha512-BLI3Tl1TW3Pvl70l3yq3Y64i+awpwXqsGBYWkkqMtnbXgrMD+yj7rhW0kuEDxzJaYXGjEW5ogapKNMEKNMjibA==}
    engines: {node: '>= 8'}
    hasBin: true
    dependencies:
      isexe: 2.0.0
    dev: true

<<<<<<< HEAD
  /why-is-node-running@2.3.0:
    resolution: {integrity: sha512-hUrmaWBdVDcxvYqnyh09zunKzROWjbZTiNy8dBEjkS7ehEDQibXJ7XvlmtbwuTclUiIyN+CyXQD4Vmko8fNm8w==}
    engines: {node: '>=8'}
    hasBin: true
=======
  why-is-node-running@2.3.0:
>>>>>>> d11e10c7
    dependencies:
      siginfo: 2.0.0
      stackback: 0.0.2
    dev: true

  /wrap-ansi@7.0.0:
    resolution: {integrity: sha512-YVGIj2kamLSTxw6NsZjoBxfSwsn0ycdesmc4p+Q21c5zPuZ1pl+NfxVdxPtdHvmNVOQ6XSYG4AUtyt/Fi7D16Q==}
    engines: {node: '>=10'}
    dependencies:
      ansi-styles: 4.3.0
      string-width: 4.2.3
      strip-ansi: 6.0.1
    dev: true

  /wrappy@1.0.2:
    resolution: {integrity: sha512-l4Sp/DRseor9wL6EvV2+TuQn63dMkPjZ/sp9XkghTEbV9KlPS1xUsZ3u7/IQO4wxtcFB4bgpQPRcR3QCvezPcQ==}
    dev: true

  /y18n@5.0.8:
    resolution: {integrity: sha512-0pfFzegeDWJHJIAmTLRP2DwHjdF5s7jo9tuztdQxAhINCdvS+3nGINqPd00AphqJR/0LhANUS6/+7SCb98YOfA==}
    engines: {node: '>=10'}
    dev: true

  /yallist@3.1.1:
    resolution: {integrity: sha512-a4UGQaWPH59mOXUYnAG2ewncQS4i4F43Tv3JoAM+s2VDAmS9NsK8GpDMLrCHPksFT7h3K6TOoUNn2pb7RoXx4g==}

  /yargs-parser@21.1.1:
    resolution: {integrity: sha512-tVpsJW7DdjecAiFpbIB1e3qxIQsE6NoPc5/eTdrbbIC4h0LVsWhnoa3g+m2HclBIujHzsxZ4VJVA+GUuc2/LBw==}
    engines: {node: '>=12'}
    dev: true

  /yargs@17.7.2:
    resolution: {integrity: sha512-7dSzzRQ++CKnNI/krKnYRV7JKKPUXMEh61soaHKg9mrWEhzFWhFnxPxGl+69cD1Ou63C13NUPCnmIcrvqCuM6w==}
    engines: {node: '>=12'}
    dependencies:
      cliui: 8.0.1
      escalade: 3.1.2
      get-caller-file: 2.0.5
      require-directory: 2.1.1
      string-width: 4.2.3
      y18n: 5.0.8
<<<<<<< HEAD
      yargs-parser: 21.1.1
    dev: true

  /yocto-queue@1.1.1:
    resolution: {integrity: sha512-b4JR1PFR10y1mKjhHY9LaGo6tmrgjit7hxVIeAmyMw3jegXR4dhYqLaQF5zMXZxY7tLpMyJeLjr1C4rLmkVe8g==}
    engines: {node: '>=12.20'}
    dev: true
=======
      yargs-parser: 21.1.1
>>>>>>> d11e10c7
<|MERGE_RESOLUTION|>--- conflicted
+++ resolved
@@ -1,4 +1,4 @@
-lockfileVersion: '6.0'
+lockfileVersion: '9.0'
 
 settings:
   autoInstallPeers: true
@@ -21,13 +21,8 @@
         specifier: ^8.2.2
         version: 8.2.2
       vitest:
-<<<<<<< HEAD
-        specifier: ^1.6.0
-        version: 1.6.0(@types/node@20.14.15)
-=======
         specifier: ^2.0.5
         version: 2.0.5(@types/node@22.2.0)
->>>>>>> d11e10c7
 
   packages/babel-plugin-alloy:
     dependencies:
@@ -58,20 +53,13 @@
         version: 7.20.6
       babel-plugin-tester:
         specifier: ^11.0.4
-<<<<<<< HEAD
         version: 11.0.4(@babel/core@7.25.2)
-      vitest:
-        specifier: ^1.6.0
-        version: 1.6.0(@types/node@20.14.15)
-=======
-        version: 11.0.4(@babel/core@7.24.7)
       typescript:
         specifier: ^5.5.4
         version: 5.5.4
       vitest:
         specifier: ^2.0.5
         version: 2.0.5(@types/node@22.2.0)
->>>>>>> d11e10c7
 
   packages/babel-plugin-jsx-dom-expressions:
     dependencies:
@@ -133,27 +121,19 @@
         version: 7.24.8(@babel/core@7.25.2)
       '@rollup/plugin-babel':
         specifier: ^6.0.4
-<<<<<<< HEAD
-        version: 6.0.4(@babel/core@7.25.2)
-      '@rollup/plugin-typescript':
-        specifier: ^11.1.6
-        version: 11.1.6(typescript@5.5.4)
-=======
-        version: 6.0.4(@babel/core@7.24.7)(@types/babel__core@7.20.5)(rollup@4.20.0)
+        version: 6.0.4(@babel/core@7.25.2)(@types/babel__core@7.20.5)(rollup@4.20.0)
       '@rollup/plugin-typescript':
         specifier: ^11.1.6
         version: 11.1.6(rollup@4.20.0)(tslib@2.6.3)(typescript@5.5.4)
->>>>>>> d11e10c7
       concurrently:
         specifier: ^8.2.2
         version: 8.2.2
       typescript:
-<<<<<<< HEAD
-        specifier: ^5.5.2
+        specifier: ^5.5.4
         version: 5.5.4
       vitest:
-        specifier: ^1.6.0
-        version: 1.6.0(@types/node@20.14.15)
+        specifier: ^2.0.5
+        version: 2.0.5(@types/node@22.2.0)
 
   packages/prettier-plugin-alloy:
     devDependencies:
@@ -165,14 +145,7 @@
         version: 5.5.4
       vitest:
         specifier: ^2.0.5
-        version: 2.0.5
-=======
-        specifier: ^5.5.4
-        version: 5.5.4
-      vitest:
-        specifier: ^2.0.5
         version: 2.0.5(@types/node@22.2.0)
->>>>>>> d11e10c7
 
   packages/sample:
     dependencies:
@@ -185,27 +158,16 @@
     devDependencies:
       '@babel/cli':
         specifier: ^7.24.7
-<<<<<<< HEAD
         version: 7.24.8(@babel/core@7.25.2)
-=======
-        version: 7.24.7(@babel/core@7.25.2)
->>>>>>> d11e10c7
       '@babel/preset-typescript':
         specifier: ^7.24.7
         version: 7.24.7(@babel/core@7.25.2)
       '@rollup/plugin-babel':
         specifier: ^6.0.4
-<<<<<<< HEAD
-        version: 6.0.4(@babel/core@7.25.2)
-      '@rollup/plugin-typescript':
-        specifier: ^11.1.6
-        version: 11.1.6(typescript@5.5.4)
-=======
         version: 6.0.4(@babel/core@7.25.2)(@types/babel__core@7.20.5)(rollup@4.20.0)
       '@rollup/plugin-typescript':
         specifier: ^11.1.6
         version: 11.1.6(rollup@4.20.0)(tslib@2.6.3)(typescript@5.5.4)
->>>>>>> d11e10c7
       '@types/node':
         specifier: ^20.14.12
         version: 20.14.15
@@ -216,19 +178,11 @@
         specifier: ^8.2.2
         version: 8.2.2
       typescript:
-<<<<<<< HEAD
-        specifier: ^5.5.2
-        version: 5.5.4
-      vitest:
-        specifier: ^1.6.0
-        version: 1.6.0(@types/node@20.14.15)
-=======
         specifier: ^5.5.4
         version: 5.5.4
       vitest:
         specifier: ^2.0.5
-        version: 2.0.5(@types/node@20.14.12)
->>>>>>> d11e10c7
+        version: 2.0.5(@types/node@20.14.15)
 
   packages/typescript:
     dependencies:
@@ -244,27 +198,16 @@
     devDependencies:
       '@babel/cli':
         specifier: ^7.24.7
-<<<<<<< HEAD
         version: 7.24.8(@babel/core@7.25.2)
-=======
-        version: 7.24.7(@babel/core@7.25.2)
->>>>>>> d11e10c7
       '@babel/preset-typescript':
         specifier: ^7.24.7
         version: 7.24.7(@babel/core@7.25.2)
       '@rollup/plugin-babel':
         specifier: ^6.0.4
-<<<<<<< HEAD
-        version: 6.0.4(@babel/core@7.25.2)
-      '@rollup/plugin-typescript':
-        specifier: ^11.1.6
-        version: 11.1.6(typescript@5.5.4)
-=======
         version: 6.0.4(@babel/core@7.25.2)(@types/babel__core@7.20.5)(rollup@4.20.0)
       '@rollup/plugin-typescript':
         specifier: ^11.1.6
         version: 11.1.6(rollup@4.20.0)(tslib@2.6.3)(typescript@5.5.4)
->>>>>>> d11e10c7
       babel-preset-alloy:
         specifier: workspace:*
         version: link:../babel-preset-alloy
@@ -272,686 +215,332 @@
         specifier: ^8.2.2
         version: 8.2.2
       typescript:
-<<<<<<< HEAD
-        specifier: ^5.5.2
-        version: 5.5.4
-      vitest:
-        specifier: ^1.6.0
-        version: 1.6.0(@types/node@20.14.15)
-=======
         specifier: ^5.5.4
         version: 5.5.4
       vitest:
         specifier: ^2.0.5
         version: 2.0.5(@types/node@22.2.0)
->>>>>>> d11e10c7
 
 packages:
 
-  /@ampproject/remapping@2.3.0:
+  '@ampproject/remapping@2.3.0':
     resolution: {integrity: sha512-30iZtAPgz+LTIYoeivqYo853f02jBYSd5uGnGpkFV0M3xOt9aN73erkgYAmZU43x4VfqcnLxW9Kpg3R5LC4YYw==}
     engines: {node: '>=6.0.0'}
-    dependencies:
-      '@jridgewell/gen-mapping': 0.3.5
-      '@jridgewell/trace-mapping': 0.3.25
-
-  /@babel/cli@7.24.8(@babel/core@7.25.2):
+
+  '@babel/cli@7.24.8':
     resolution: {integrity: sha512-isdp+G6DpRyKc+3Gqxy2rjzgF7Zj9K0mzLNnxz+E/fgeag8qT3vVulX4gY9dGO1q0y+0lUv6V3a+uhUzMzrwXg==}
     engines: {node: '>=6.9.0'}
     hasBin: true
     peerDependencies:
       '@babel/core': ^7.0.0-0
-    dependencies:
-      '@babel/core': 7.25.2
-      '@jridgewell/trace-mapping': 0.3.25
-      commander: 6.2.1
-      convert-source-map: 2.0.0
-      fs-readdir-recursive: 1.1.0
-      glob: 7.2.3
-      make-dir: 2.1.0
-      slash: 2.0.0
-    optionalDependencies:
-      '@nicolo-ribaudo/chokidar-2': 2.1.8-no-fsevents.3
-      chokidar: 3.6.0
-    dev: true
-
-  /@babel/code-frame@7.24.7:
+
+  '@babel/code-frame@7.24.7':
     resolution: {integrity: sha512-BcYH1CVJBO9tvyIZ2jVeXgSIMvGZ2FDRvDdOIVQyuklNKSsx+eppDEBq/g47Ayw+RqNFE+URvOShmf+f/qwAlA==}
-    engines: {node: '>=6.9.0'}
-    dependencies:
-      '@babel/highlight': 7.24.7
-      picocolors: 1.0.1
-
-<<<<<<< HEAD
-  /@babel/compat-data@7.25.2:
-    resolution: {integrity: sha512-bYcppcpKBvX4znYaPEeFau03bp89ShqNMLs+rmdptMw+heSZh9+z84d2YG+K7cYLbWwzdjtDoW/uqZmPjulClQ==}
-    engines: {node: '>=6.9.0'}
-
-  /@babel/core@7.25.2:
-    resolution: {integrity: sha512-BBt3opiCOxUr9euZ5/ro/Xv8/V7yJ5bjYMqG/C1YAo8MIKAnumZalCN+msbci3Pigy4lIQfPUpfMM27HMGaYEA==}
-=======
-  '@babel/compat-data@7.24.7':
-    resolution: {integrity: sha512-qJzAIcv03PyaWqxRgO4mSU3lihncDT296vnyuE2O8uA4w3UHWI4S3hgeZd1L8W1Bft40w9JxJ2b412iDUFFRhw==}
     engines: {node: '>=6.9.0'}
 
   '@babel/compat-data@7.25.2':
     resolution: {integrity: sha512-bYcppcpKBvX4znYaPEeFau03bp89ShqNMLs+rmdptMw+heSZh9+z84d2YG+K7cYLbWwzdjtDoW/uqZmPjulClQ==}
     engines: {node: '>=6.9.0'}
 
-  '@babel/core@7.24.7':
-    resolution: {integrity: sha512-nykK+LEK86ahTkX/3TgauT0ikKoNCfKHEaZYTUVupJdTLzGNvrblu4u6fa7DhZONAltdf8e662t/abY8idrd/g==}
-    engines: {node: '>=6.9.0'}
-
   '@babel/core@7.25.2':
     resolution: {integrity: sha512-BBt3opiCOxUr9euZ5/ro/Xv8/V7yJ5bjYMqG/C1YAo8MIKAnumZalCN+msbci3Pigy4lIQfPUpfMM27HMGaYEA==}
     engines: {node: '>=6.9.0'}
 
-  '@babel/generator@7.24.7':
-    resolution: {integrity: sha512-oipXieGC3i45Y1A41t4tAqpnEZWgB/lC6Ehh6+rOviR5XWpTtMmLN+fGjz9vOiNRt0p6RtO6DtD0pdU3vpqdSA==}
->>>>>>> d11e10c7
-    engines: {node: '>=6.9.0'}
-    dependencies:
-      '@ampproject/remapping': 2.3.0
-      '@babel/code-frame': 7.24.7
-      '@babel/generator': 7.25.0
-      '@babel/helper-compilation-targets': 7.25.2
-      '@babel/helper-module-transforms': 7.25.2(@babel/core@7.25.2)
-      '@babel/helpers': 7.25.0
-      '@babel/parser': 7.25.3
-      '@babel/template': 7.25.0
-      '@babel/traverse': 7.25.3
-      '@babel/types': 7.25.2
-      convert-source-map: 2.0.0
-      debug: 4.3.6
-      gensync: 1.0.0-beta.2
-      json5: 2.2.3
-      semver: 6.3.1
-    transitivePeerDependencies:
-      - supports-color
-
-  /@babel/generator@7.25.0:
+  '@babel/generator@7.25.0':
     resolution: {integrity: sha512-3LEEcj3PVW8pW2R1SR1M89g/qrYk/m/mB/tLqn7dn4sbBUQyTqnlod+II2U4dqiGtUmkcnAmkMDralTFZttRiw==}
     engines: {node: '>=6.9.0'}
-    dependencies:
-      '@babel/types': 7.25.2
-      '@jridgewell/gen-mapping': 0.3.5
-      '@jridgewell/trace-mapping': 0.3.25
-      jsesc: 2.5.2
-
-  /@babel/helper-annotate-as-pure@7.24.7:
+
+  '@babel/helper-annotate-as-pure@7.24.7':
     resolution: {integrity: sha512-BaDeOonYvhdKw+JoMVkAixAAJzG2jVPIwWoKBPdYuY9b452e2rPuI9QPYh3KpofZ3pW2akOmwZLOiOsHMiqRAg==}
     engines: {node: '>=6.9.0'}
-    dependencies:
-      '@babel/types': 7.25.2
-
-  /@babel/helper-compilation-targets@7.25.2:
-    resolution: {integrity: sha512-U2U5LsSaZ7TAt3cfaymQ8WHh0pxvdHoEk6HVpaexxixjyEquMh0L0YNJNM6CTGKMXV1iksi0iZkGw4AcFkPaaw==}
-    engines: {node: '>=6.9.0'}
-    dependencies:
-      '@babel/compat-data': 7.25.2
-      '@babel/helper-validator-option': 7.24.8
-      browserslist: 4.23.3
-      lru-cache: 5.1.1
-      semver: 6.3.1
-
-<<<<<<< HEAD
-  /@babel/helper-create-class-features-plugin@7.25.0(@babel/core@7.25.2):
-    resolution: {integrity: sha512-GYM6BxeQsETc9mnct+nIIpf63SAyzvyYN7UB/IlTyd+MBg06afFGp0mIeUqGyWgS2mxad6vqbMrHVlaL3m70sQ==}
-=======
+
   '@babel/helper-compilation-targets@7.25.2':
     resolution: {integrity: sha512-U2U5LsSaZ7TAt3cfaymQ8WHh0pxvdHoEk6HVpaexxixjyEquMh0L0YNJNM6CTGKMXV1iksi0iZkGw4AcFkPaaw==}
     engines: {node: '>=6.9.0'}
 
-  '@babel/helper-create-class-features-plugin@7.24.7':
-    resolution: {integrity: sha512-kTkaDl7c9vO80zeX1rJxnuRpEsD5tA81yh11X1gQo+PhSti3JS+7qeZo9U4RHobKRiFPKaGK3svUAeb8D0Q7eg==}
->>>>>>> d11e10c7
+  '@babel/helper-create-class-features-plugin@7.25.0':
+    resolution: {integrity: sha512-GYM6BxeQsETc9mnct+nIIpf63SAyzvyYN7UB/IlTyd+MBg06afFGp0mIeUqGyWgS2mxad6vqbMrHVlaL3m70sQ==}
     engines: {node: '>=6.9.0'}
     peerDependencies:
       '@babel/core': ^7.0.0
-    dependencies:
-      '@babel/core': 7.25.2
-      '@babel/helper-annotate-as-pure': 7.24.7
-      '@babel/helper-member-expression-to-functions': 7.24.8
-      '@babel/helper-optimise-call-expression': 7.24.7
-      '@babel/helper-replace-supers': 7.25.0(@babel/core@7.25.2)
-      '@babel/helper-skip-transparent-expression-wrappers': 7.24.7
-      '@babel/traverse': 7.25.3
-      semver: 6.3.1
-    transitivePeerDependencies:
-      - supports-color
-
-  /@babel/helper-member-expression-to-functions@7.24.8:
+
+  '@babel/helper-member-expression-to-functions@7.24.8':
     resolution: {integrity: sha512-LABppdt+Lp/RlBxqrh4qgf1oEH/WxdzQNDJIu5gC/W1GyvPVrOBiItmmM8wan2fm4oYqFuFfkXmlGpLQhPY8CA==}
     engines: {node: '>=6.9.0'}
-    dependencies:
-      '@babel/traverse': 7.25.3
-      '@babel/types': 7.25.2
-    transitivePeerDependencies:
-      - supports-color
-
-  /@babel/helper-module-imports@7.18.6:
+
+  '@babel/helper-module-imports@7.18.6':
     resolution: {integrity: sha512-0NFvs3VkuSYbFi1x2Vd6tKrywq+z/cLeYC/RJNFrIX/30Bf5aiGYbtvGXolEktzJH8o5E5KJ3tT+nkxuuZFVlA==}
     engines: {node: '>=6.9.0'}
-    dependencies:
-      '@babel/types': 7.25.2
-
-  /@babel/helper-module-imports@7.24.7:
+
+  '@babel/helper-module-imports@7.24.7':
     resolution: {integrity: sha512-8AyH3C+74cgCVVXow/myrynrAGv+nTVg5vKu2nZph9x7RcRwzmh0VFallJuFTZ9mx6u4eSdXZfcOzSqTUm0HCA==}
     engines: {node: '>=6.9.0'}
-    dependencies:
-      '@babel/traverse': 7.25.3
-      '@babel/types': 7.25.2
-    transitivePeerDependencies:
-      - supports-color
-
-  /@babel/helper-module-transforms@7.25.2(@babel/core@7.25.2):
+
+  '@babel/helper-module-transforms@7.25.2':
     resolution: {integrity: sha512-BjyRAbix6j/wv83ftcVJmBt72QtHI56C7JXZoG2xATiLpmoC7dpd8WnkikExHDVPpi/3qCmO6WY1EaXOluiecQ==}
     engines: {node: '>=6.9.0'}
     peerDependencies:
       '@babel/core': ^7.0.0
-    dependencies:
-      '@babel/core': 7.25.2
-      '@babel/helper-module-imports': 7.24.7
-      '@babel/helper-simple-access': 7.24.7
-      '@babel/helper-validator-identifier': 7.24.7
-      '@babel/traverse': 7.25.3
-    transitivePeerDependencies:
-      - supports-color
-
-<<<<<<< HEAD
-  /@babel/helper-optimise-call-expression@7.24.7:
-=======
-  '@babel/helper-module-transforms@7.25.2':
-    resolution: {integrity: sha512-BjyRAbix6j/wv83ftcVJmBt72QtHI56C7JXZoG2xATiLpmoC7dpd8WnkikExHDVPpi/3qCmO6WY1EaXOluiecQ==}
+
+  '@babel/helper-optimise-call-expression@7.24.7':
+    resolution: {integrity: sha512-jKiTsW2xmWwxT1ixIdfXUZp+P5yURx2suzLZr5Hi64rURpDYdMW0pv+Uf17EYk2Rd428Lx4tLsnjGJzYKDM/6A==}
+    engines: {node: '>=6.9.0'}
+
+  '@babel/helper-plugin-utils@7.24.8':
+    resolution: {integrity: sha512-FFWx5142D8h2Mgr/iPVGH5G7w6jDn4jUSpZTyDnQO0Yn7Ks2Kuz6Pci8H6MPCoUJegd/UZQ3tAvfLCxQSnWWwg==}
+    engines: {node: '>=6.9.0'}
+
+  '@babel/helper-replace-supers@7.25.0':
+    resolution: {integrity: sha512-q688zIvQVYtZu+i2PsdIu/uWGRpfxzr5WESsfpShfZECkO+d2o+WROWezCi/Q6kJ0tfPa5+pUGUlfx2HhrA3Bg==}
     engines: {node: '>=6.9.0'}
     peerDependencies:
       '@babel/core': ^7.0.0
 
-  '@babel/helper-optimise-call-expression@7.24.7':
->>>>>>> d11e10c7
-    resolution: {integrity: sha512-jKiTsW2xmWwxT1ixIdfXUZp+P5yURx2suzLZr5Hi64rURpDYdMW0pv+Uf17EYk2Rd428Lx4tLsnjGJzYKDM/6A==}
-    engines: {node: '>=6.9.0'}
-    dependencies:
-      '@babel/types': 7.25.2
-
-  /@babel/helper-plugin-utils@7.24.8:
-    resolution: {integrity: sha512-FFWx5142D8h2Mgr/iPVGH5G7w6jDn4jUSpZTyDnQO0Yn7Ks2Kuz6Pci8H6MPCoUJegd/UZQ3tAvfLCxQSnWWwg==}
-    engines: {node: '>=6.9.0'}
-
-  /@babel/helper-replace-supers@7.25.0(@babel/core@7.25.2):
-    resolution: {integrity: sha512-q688zIvQVYtZu+i2PsdIu/uWGRpfxzr5WESsfpShfZECkO+d2o+WROWezCi/Q6kJ0tfPa5+pUGUlfx2HhrA3Bg==}
-    engines: {node: '>=6.9.0'}
-    peerDependencies:
-      '@babel/core': ^7.0.0
-    dependencies:
-      '@babel/core': 7.25.2
-      '@babel/helper-member-expression-to-functions': 7.24.8
-      '@babel/helper-optimise-call-expression': 7.24.7
-      '@babel/traverse': 7.25.3
-    transitivePeerDependencies:
-      - supports-color
-
-  /@babel/helper-simple-access@7.24.7:
+  '@babel/helper-simple-access@7.24.7':
     resolution: {integrity: sha512-zBAIvbCMh5Ts+b86r/CjU+4XGYIs+R1j951gxI3KmmxBMhCg4oQMsv6ZXQ64XOm/cvzfU1FmoCyt6+owc5QMYg==}
     engines: {node: '>=6.9.0'}
-    dependencies:
-      '@babel/traverse': 7.25.3
-      '@babel/types': 7.25.2
-    transitivePeerDependencies:
-      - supports-color
-
-  /@babel/helper-skip-transparent-expression-wrappers@7.24.7:
+
+  '@babel/helper-skip-transparent-expression-wrappers@7.24.7':
     resolution: {integrity: sha512-IO+DLT3LQUElMbpzlatRASEyQtfhSE0+m465v++3jyyXeBTBUjtVZg28/gHeV5mrTJqvEKhKroBGAvhW+qPHiQ==}
     engines: {node: '>=6.9.0'}
-    dependencies:
-      '@babel/traverse': 7.25.3
-      '@babel/types': 7.25.2
-    transitivePeerDependencies:
-      - supports-color
-
-  /@babel/helper-string-parser@7.24.8:
+
+  '@babel/helper-string-parser@7.24.8':
     resolution: {integrity: sha512-pO9KhhRcuUyGnJWwyEgnRJTSIZHiT+vMD0kPeD+so0l7mxkMT19g3pjY9GTnHySck/hDzq+dtW/4VgnMkippsQ==}
     engines: {node: '>=6.9.0'}
 
-  /@babel/helper-validator-identifier@7.24.7:
+  '@babel/helper-validator-identifier@7.24.7':
     resolution: {integrity: sha512-rR+PBcQ1SMQDDyF6X0wxtG8QyLCgUB0eRAGguqRLfkCA87l7yAP7ehq8SNj96OOGTO8OBV70KhuFYcIkHXOg0w==}
     engines: {node: '>=6.9.0'}
 
-  /@babel/helper-validator-option@7.24.8:
-    resolution: {integrity: sha512-xb8t9tD1MHLungh/AIoWYN+gVHaB9kwlu8gffXGSt3FFEIT7RjS+xWbc2vUD1UTZdIpKj/ab3rdqJ7ufngyi2Q==}
-    engines: {node: '>=6.9.0'}
-
-<<<<<<< HEAD
-  /@babel/helpers@7.25.0:
-    resolution: {integrity: sha512-MjgLZ42aCm0oGjJj8CtSM3DB8NOOf8h2l7DCTePJs29u+v7yO/RBX9nShlKMgFnRks/Q4tBAe7Hxnov9VkGwLw==}
-=======
   '@babel/helper-validator-option@7.24.8':
     resolution: {integrity: sha512-xb8t9tD1MHLungh/AIoWYN+gVHaB9kwlu8gffXGSt3FFEIT7RjS+xWbc2vUD1UTZdIpKj/ab3rdqJ7ufngyi2Q==}
     engines: {node: '>=6.9.0'}
 
-  '@babel/helpers@7.24.7':
-    resolution: {integrity: sha512-NlmJJtvcw72yRJRcnCmGvSi+3jDEg8qFu3z0AFoymmzLx5ERVWyzd9kVXr7Th9/8yIJi2Zc6av4Tqz3wFs8QWg==}
->>>>>>> d11e10c7
-    engines: {node: '>=6.9.0'}
-    dependencies:
-      '@babel/template': 7.25.0
-      '@babel/types': 7.25.2
-
-<<<<<<< HEAD
-  /@babel/highlight@7.24.7:
-=======
   '@babel/helpers@7.25.0':
     resolution: {integrity: sha512-MjgLZ42aCm0oGjJj8CtSM3DB8NOOf8h2l7DCTePJs29u+v7yO/RBX9nShlKMgFnRks/Q4tBAe7Hxnov9VkGwLw==}
     engines: {node: '>=6.9.0'}
 
   '@babel/highlight@7.24.7':
->>>>>>> d11e10c7
     resolution: {integrity: sha512-EStJpq4OuY8xYfhGVXngigBJRWxftKX9ksiGDnmlY3o7B/V7KIAc9X4oiK87uPJSc/vs5L869bem5fhZa8caZw==}
     engines: {node: '>=6.9.0'}
-    dependencies:
-      '@babel/helper-validator-identifier': 7.24.7
-      chalk: 2.4.2
-      js-tokens: 4.0.0
-      picocolors: 1.0.1
-
-  /@babel/parser@7.25.3:
-    resolution: {integrity: sha512-iLTJKDbJ4hMvFPgQwwsVoxtHyWpKKPBrxkANrSYewDPaPpT5py5yeVkgPIJ7XYXhndxJpaA3PyALSXQ7u8e/Dw==}
-    engines: {node: '>=6.0.0'}
-    hasBin: true
-    dependencies:
-      '@babel/types': 7.25.2
-
-<<<<<<< HEAD
-  /@babel/plugin-syntax-jsx@7.24.7(@babel/core@7.25.2):
-=======
+
   '@babel/parser@7.25.3':
     resolution: {integrity: sha512-iLTJKDbJ4hMvFPgQwwsVoxtHyWpKKPBrxkANrSYewDPaPpT5py5yeVkgPIJ7XYXhndxJpaA3PyALSXQ7u8e/Dw==}
     engines: {node: '>=6.0.0'}
     hasBin: true
 
   '@babel/plugin-syntax-jsx@7.24.7':
->>>>>>> d11e10c7
     resolution: {integrity: sha512-6ddciUPe/mpMnOKv/U+RSd2vvVy+Yw/JfBB0ZHYjEZt9NLHmCUylNYlsbqCCS1Bffjlb0fCwC9Vqz+sBz6PsiQ==}
     engines: {node: '>=6.9.0'}
     peerDependencies:
       '@babel/core': ^7.0.0-0
-    dependencies:
-      '@babel/core': 7.25.2
-      '@babel/helper-plugin-utils': 7.24.8
-
-  /@babel/plugin-syntax-typescript@7.24.7(@babel/core@7.25.2):
+
+  '@babel/plugin-syntax-typescript@7.24.7':
     resolution: {integrity: sha512-c/+fVeJBB0FeKsFvwytYiUD+LBvhHjGSI0g446PRGdSVGZLRNArBUno2PETbAly3tpiNAQR5XaZ+JslxkotsbA==}
     engines: {node: '>=6.9.0'}
     peerDependencies:
       '@babel/core': ^7.0.0-0
-    dependencies:
-      '@babel/core': 7.25.2
-      '@babel/helper-plugin-utils': 7.24.8
-
-  /@babel/plugin-transform-modules-commonjs@7.24.8(@babel/core@7.25.2):
+
+  '@babel/plugin-transform-modules-commonjs@7.24.8':
     resolution: {integrity: sha512-WHsk9H8XxRs3JXKWFiqtQebdh9b/pTk4EgueygFzYlTKAg0Ud985mSevdNjdXdFBATSKVJGQXP1tv6aGbssLKA==}
     engines: {node: '>=6.9.0'}
     peerDependencies:
       '@babel/core': ^7.0.0-0
-    dependencies:
-      '@babel/core': 7.25.2
-      '@babel/helper-module-transforms': 7.25.2(@babel/core@7.25.2)
-      '@babel/helper-plugin-utils': 7.24.8
-      '@babel/helper-simple-access': 7.24.7
-    transitivePeerDependencies:
-      - supports-color
-
-  /@babel/plugin-transform-typescript@7.25.2(@babel/core@7.25.2):
+
+  '@babel/plugin-transform-typescript@7.25.2':
     resolution: {integrity: sha512-lBwRvjSmqiMYe/pS0+1gggjJleUJi7NzjvQ1Fkqtt69hBa/0t1YuW/MLQMAPixfwaQOHUXsd6jeU3Z+vdGv3+A==}
     engines: {node: '>=6.9.0'}
     peerDependencies:
       '@babel/core': ^7.0.0-0
-    dependencies:
-      '@babel/core': 7.25.2
-      '@babel/helper-annotate-as-pure': 7.24.7
-      '@babel/helper-create-class-features-plugin': 7.25.0(@babel/core@7.25.2)
-      '@babel/helper-plugin-utils': 7.24.8
-      '@babel/helper-skip-transparent-expression-wrappers': 7.24.7
-      '@babel/plugin-syntax-typescript': 7.24.7(@babel/core@7.25.2)
-    transitivePeerDependencies:
-      - supports-color
-
-  /@babel/preset-typescript@7.24.7(@babel/core@7.25.2):
+
+  '@babel/preset-typescript@7.24.7':
     resolution: {integrity: sha512-SyXRe3OdWwIwalxDg5UtJnJQO+YPcTfwiIY2B0Xlddh9o7jpWLvv8X1RthIeDOxQ+O1ML5BLPCONToObyVQVuQ==}
     engines: {node: '>=6.9.0'}
     peerDependencies:
       '@babel/core': ^7.0.0-0
-    dependencies:
-      '@babel/core': 7.25.2
-      '@babel/helper-plugin-utils': 7.24.8
-      '@babel/helper-validator-option': 7.24.8
-      '@babel/plugin-syntax-jsx': 7.24.7(@babel/core@7.25.2)
-      '@babel/plugin-transform-modules-commonjs': 7.24.8(@babel/core@7.25.2)
-      '@babel/plugin-transform-typescript': 7.25.2(@babel/core@7.25.2)
-    transitivePeerDependencies:
-      - supports-color
-
-  /@babel/runtime@7.25.0:
+
+  '@babel/runtime@7.25.0':
     resolution: {integrity: sha512-7dRy4DwXwtzBrPbZflqxnvfxLF8kdZXPkhymtDeFoFqE6ldzjQFgYTtYIFARcLEYDrqfBfYcZt1WqFxRoyC9Rw==}
     engines: {node: '>=6.9.0'}
-    dependencies:
-      regenerator-runtime: 0.14.1
-    dev: true
-
-<<<<<<< HEAD
-  /@babel/template@7.25.0:
-    resolution: {integrity: sha512-aOOgh1/5XzKvg1jvVz7AVrx2piJ2XBi227DHmbY6y+bM9H2FlN+IfecYu4Xl0cNiiVejlsCri89LUsbj8vJD9Q==}
-=======
+
   '@babel/template@7.25.0':
     resolution: {integrity: sha512-aOOgh1/5XzKvg1jvVz7AVrx2piJ2XBi227DHmbY6y+bM9H2FlN+IfecYu4Xl0cNiiVejlsCri89LUsbj8vJD9Q==}
     engines: {node: '>=6.9.0'}
 
-  '@babel/traverse@7.24.7':
-    resolution: {integrity: sha512-yb65Ed5S/QAcewNPh0nZczy9JdYXkkAbIsEo+P7BE7yO3txAY30Y/oPa3QkQ5It3xVG2kpKMg9MsdxZaO31uKA==}
->>>>>>> d11e10c7
-    engines: {node: '>=6.9.0'}
-    dependencies:
-      '@babel/code-frame': 7.24.7
-      '@babel/parser': 7.25.3
-      '@babel/types': 7.25.2
-
-<<<<<<< HEAD
-  /@babel/traverse@7.25.3:
-    resolution: {integrity: sha512-HefgyP1x754oGCsKmV5reSmtV7IXj/kpaE1XYY+D9G5PvKKoFfSbiS4M77MdjuwlZKDIKFCffq9rPU+H/s3ZdQ==}
-=======
   '@babel/traverse@7.25.3':
     resolution: {integrity: sha512-HefgyP1x754oGCsKmV5reSmtV7IXj/kpaE1XYY+D9G5PvKKoFfSbiS4M77MdjuwlZKDIKFCffq9rPU+H/s3ZdQ==}
     engines: {node: '>=6.9.0'}
 
-  '@babel/types@7.24.7':
-    resolution: {integrity: sha512-XEFXSlxiG5td2EJRe8vOmRbaXVgfcBlszKujvVmWIK/UpywWljQCfzAv3RQCGujWQ1RD4YYWEAqDXfuJiy8f5Q==}
->>>>>>> d11e10c7
-    engines: {node: '>=6.9.0'}
-    dependencies:
-      '@babel/code-frame': 7.24.7
-      '@babel/generator': 7.25.0
-      '@babel/parser': 7.25.3
-      '@babel/template': 7.25.0
-      '@babel/types': 7.25.2
-      debug: 4.3.6
-      globals: 11.12.0
-    transitivePeerDependencies:
-      - supports-color
-
-  /@babel/types@7.25.2:
+  '@babel/types@7.25.2':
     resolution: {integrity: sha512-YTnYtra7W9e6/oAZEHj0bJehPRUlLH9/fbpT5LfB0NhQXyALCRkRs3zH9v07IYhkgpqX6Z78FnuccZr/l4Fs4Q==}
     engines: {node: '>=6.9.0'}
-    dependencies:
-      '@babel/helper-string-parser': 7.24.8
-      '@babel/helper-validator-identifier': 7.24.7
-      to-fast-properties: 2.0.0
-
-  /@esbuild/aix-ppc64@0.23.0:
+
+  '@esbuild/aix-ppc64@0.23.0':
     resolution: {integrity: sha512-3sG8Zwa5fMcA9bgqB8AfWPQ+HFke6uD3h1s3RIwUNK8EG7a4buxvuFTs3j1IMs2NXAk9F30C/FF4vxRgQCcmoQ==}
     engines: {node: '>=18'}
     cpu: [ppc64]
     os: [aix]
-    requiresBuild: true
-    dev: true
-    optional: true
-
-  /@esbuild/android-arm64@0.23.0:
+
+  '@esbuild/android-arm64@0.23.0':
     resolution: {integrity: sha512-EuHFUYkAVfU4qBdyivULuu03FhJO4IJN9PGuABGrFy4vUuzk91P2d+npxHcFdpUnfYKy0PuV+n6bKIpHOB3prQ==}
     engines: {node: '>=18'}
     cpu: [arm64]
     os: [android]
-    requiresBuild: true
-    dev: true
-    optional: true
-
-  /@esbuild/android-arm@0.23.0:
+
+  '@esbuild/android-arm@0.23.0':
     resolution: {integrity: sha512-+KuOHTKKyIKgEEqKbGTK8W7mPp+hKinbMBeEnNzjJGyFcWsfrXjSTNluJHCY1RqhxFurdD8uNXQDei7qDlR6+g==}
     engines: {node: '>=18'}
     cpu: [arm]
     os: [android]
-    requiresBuild: true
-    dev: true
-    optional: true
-
-  /@esbuild/android-x64@0.23.0:
+
+  '@esbuild/android-x64@0.23.0':
     resolution: {integrity: sha512-WRrmKidLoKDl56LsbBMhzTTBxrsVwTKdNbKDalbEZr0tcsBgCLbEtoNthOW6PX942YiYq8HzEnb4yWQMLQuipQ==}
     engines: {node: '>=18'}
     cpu: [x64]
     os: [android]
-    requiresBuild: true
-    dev: true
-    optional: true
-
-  /@esbuild/darwin-arm64@0.23.0:
+
+  '@esbuild/darwin-arm64@0.23.0':
     resolution: {integrity: sha512-YLntie/IdS31H54Ogdn+v50NuoWF5BDkEUFpiOChVa9UnKpftgwzZRrI4J132ETIi+D8n6xh9IviFV3eXdxfow==}
     engines: {node: '>=18'}
     cpu: [arm64]
     os: [darwin]
-    requiresBuild: true
-    dev: true
-    optional: true
-
-  /@esbuild/darwin-x64@0.23.0:
+
+  '@esbuild/darwin-x64@0.23.0':
     resolution: {integrity: sha512-IMQ6eme4AfznElesHUPDZ+teuGwoRmVuuixu7sv92ZkdQcPbsNHzutd+rAfaBKo8YK3IrBEi9SLLKWJdEvJniQ==}
     engines: {node: '>=18'}
     cpu: [x64]
     os: [darwin]
-    requiresBuild: true
-    dev: true
-    optional: true
-
-  /@esbuild/freebsd-arm64@0.23.0:
+
+  '@esbuild/freebsd-arm64@0.23.0':
     resolution: {integrity: sha512-0muYWCng5vqaxobq6LB3YNtevDFSAZGlgtLoAc81PjUfiFz36n4KMpwhtAd4he8ToSI3TGyuhyx5xmiWNYZFyw==}
     engines: {node: '>=18'}
     cpu: [arm64]
     os: [freebsd]
-    requiresBuild: true
-    dev: true
-    optional: true
-
-  /@esbuild/freebsd-x64@0.23.0:
+
+  '@esbuild/freebsd-x64@0.23.0':
     resolution: {integrity: sha512-XKDVu8IsD0/q3foBzsXGt/KjD/yTKBCIwOHE1XwiXmrRwrX6Hbnd5Eqn/WvDekddK21tfszBSrE/WMaZh+1buQ==}
     engines: {node: '>=18'}
     cpu: [x64]
     os: [freebsd]
-    requiresBuild: true
-    dev: true
-    optional: true
-
-  /@esbuild/linux-arm64@0.23.0:
+
+  '@esbuild/linux-arm64@0.23.0':
     resolution: {integrity: sha512-j1t5iG8jE7BhonbsEg5d9qOYcVZv/Rv6tghaXM/Ug9xahM0nX/H2gfu6X6z11QRTMT6+aywOMA8TDkhPo8aCGw==}
     engines: {node: '>=18'}
     cpu: [arm64]
     os: [linux]
-    requiresBuild: true
-    dev: true
-    optional: true
-
-  /@esbuild/linux-arm@0.23.0:
+
+  '@esbuild/linux-arm@0.23.0':
     resolution: {integrity: sha512-SEELSTEtOFu5LPykzA395Mc+54RMg1EUgXP+iw2SJ72+ooMwVsgfuwXo5Fn0wXNgWZsTVHwY2cg4Vi/bOD88qw==}
     engines: {node: '>=18'}
     cpu: [arm]
     os: [linux]
-    requiresBuild: true
-    dev: true
-    optional: true
-
-  /@esbuild/linux-ia32@0.23.0:
+
+  '@esbuild/linux-ia32@0.23.0':
     resolution: {integrity: sha512-P7O5Tkh2NbgIm2R6x1zGJJsnacDzTFcRWZyTTMgFdVit6E98LTxO+v8LCCLWRvPrjdzXHx9FEOA8oAZPyApWUA==}
     engines: {node: '>=18'}
     cpu: [ia32]
     os: [linux]
-    requiresBuild: true
-    dev: true
-    optional: true
-
-  /@esbuild/linux-loong64@0.23.0:
+
+  '@esbuild/linux-loong64@0.23.0':
     resolution: {integrity: sha512-InQwepswq6urikQiIC/kkx412fqUZudBO4SYKu0N+tGhXRWUqAx+Q+341tFV6QdBifpjYgUndV1hhMq3WeJi7A==}
     engines: {node: '>=18'}
     cpu: [loong64]
     os: [linux]
-    requiresBuild: true
-    dev: true
-    optional: true
-
-  /@esbuild/linux-mips64el@0.23.0:
+
+  '@esbuild/linux-mips64el@0.23.0':
     resolution: {integrity: sha512-J9rflLtqdYrxHv2FqXE2i1ELgNjT+JFURt/uDMoPQLcjWQA5wDKgQA4t/dTqGa88ZVECKaD0TctwsUfHbVoi4w==}
     engines: {node: '>=18'}
     cpu: [mips64el]
     os: [linux]
-    requiresBuild: true
-    dev: true
-    optional: true
-
-  /@esbuild/linux-ppc64@0.23.0:
+
+  '@esbuild/linux-ppc64@0.23.0':
     resolution: {integrity: sha512-cShCXtEOVc5GxU0fM+dsFD10qZ5UpcQ8AM22bYj0u/yaAykWnqXJDpd77ublcX6vdDsWLuweeuSNZk4yUxZwtw==}
     engines: {node: '>=18'}
     cpu: [ppc64]
     os: [linux]
-    requiresBuild: true
-    dev: true
-    optional: true
-
-  /@esbuild/linux-riscv64@0.23.0:
+
+  '@esbuild/linux-riscv64@0.23.0':
     resolution: {integrity: sha512-HEtaN7Y5UB4tZPeQmgz/UhzoEyYftbMXrBCUjINGjh3uil+rB/QzzpMshz3cNUxqXN7Vr93zzVtpIDL99t9aRw==}
     engines: {node: '>=18'}
     cpu: [riscv64]
     os: [linux]
-    requiresBuild: true
-    dev: true
-    optional: true
-
-  /@esbuild/linux-s390x@0.23.0:
+
+  '@esbuild/linux-s390x@0.23.0':
     resolution: {integrity: sha512-WDi3+NVAuyjg/Wxi+o5KPqRbZY0QhI9TjrEEm+8dmpY9Xir8+HE/HNx2JoLckhKbFopW0RdO2D72w8trZOV+Wg==}
     engines: {node: '>=18'}
     cpu: [s390x]
     os: [linux]
-    requiresBuild: true
-    dev: true
-    optional: true
-
-  /@esbuild/linux-x64@0.23.0:
+
+  '@esbuild/linux-x64@0.23.0':
     resolution: {integrity: sha512-a3pMQhUEJkITgAw6e0bWA+F+vFtCciMjW/LPtoj99MhVt+Mfb6bbL9hu2wmTZgNd994qTAEw+U/r6k3qHWWaOQ==}
     engines: {node: '>=18'}
     cpu: [x64]
     os: [linux]
-    requiresBuild: true
-    dev: true
-    optional: true
-
-  /@esbuild/netbsd-x64@0.23.0:
+
+  '@esbuild/netbsd-x64@0.23.0':
     resolution: {integrity: sha512-cRK+YDem7lFTs2Q5nEv/HHc4LnrfBCbH5+JHu6wm2eP+d8OZNoSMYgPZJq78vqQ9g+9+nMuIsAO7skzphRXHyw==}
     engines: {node: '>=18'}
     cpu: [x64]
     os: [netbsd]
-    requiresBuild: true
-    dev: true
-    optional: true
-
-  /@esbuild/openbsd-arm64@0.23.0:
+
+  '@esbuild/openbsd-arm64@0.23.0':
     resolution: {integrity: sha512-suXjq53gERueVWu0OKxzWqk7NxiUWSUlrxoZK7usiF50C6ipColGR5qie2496iKGYNLhDZkPxBI3erbnYkU0rQ==}
     engines: {node: '>=18'}
     cpu: [arm64]
     os: [openbsd]
-    requiresBuild: true
-    dev: true
-    optional: true
-
-  /@esbuild/openbsd-x64@0.23.0:
+
+  '@esbuild/openbsd-x64@0.23.0':
     resolution: {integrity: sha512-6p3nHpby0DM/v15IFKMjAaayFhqnXV52aEmv1whZHX56pdkK+MEaLoQWj+H42ssFarP1PcomVhbsR4pkz09qBg==}
     engines: {node: '>=18'}
     cpu: [x64]
     os: [openbsd]
-    requiresBuild: true
-    dev: true
-    optional: true
-
-  /@esbuild/sunos-x64@0.23.0:
+
+  '@esbuild/sunos-x64@0.23.0':
     resolution: {integrity: sha512-BFelBGfrBwk6LVrmFzCq1u1dZbG4zy/Kp93w2+y83Q5UGYF1d8sCzeLI9NXjKyujjBBniQa8R8PzLFAUrSM9OA==}
     engines: {node: '>=18'}
     cpu: [x64]
     os: [sunos]
-    requiresBuild: true
-    dev: true
-    optional: true
-
-  /@esbuild/win32-arm64@0.23.0:
+
+  '@esbuild/win32-arm64@0.23.0':
     resolution: {integrity: sha512-lY6AC8p4Cnb7xYHuIxQ6iYPe6MfO2CC43XXKo9nBXDb35krYt7KGhQnOkRGar5psxYkircpCqfbNDB4uJbS2jQ==}
     engines: {node: '>=18'}
     cpu: [arm64]
     os: [win32]
-    requiresBuild: true
-    dev: true
-    optional: true
-
-  /@esbuild/win32-ia32@0.23.0:
+
+  '@esbuild/win32-ia32@0.23.0':
     resolution: {integrity: sha512-7L1bHlOTcO4ByvI7OXVI5pNN6HSu6pUQq9yodga8izeuB1KcT2UkHaH6118QJwopExPn0rMHIseCTx1CRo/uNA==}
     engines: {node: '>=18'}
     cpu: [ia32]
     os: [win32]
-    requiresBuild: true
-    dev: true
-    optional: true
-
-  /@esbuild/win32-x64@0.23.0:
+
+  '@esbuild/win32-x64@0.23.0':
     resolution: {integrity: sha512-Arm+WgUFLUATuoxCJcahGuk6Yj9Pzxd6l11Zb/2aAuv5kWWvvfhLFo2fni4uSK5vzlUdCGZ/BdV5tH8klj8p8g==}
     engines: {node: '>=18'}
     cpu: [x64]
     os: [win32]
-    requiresBuild: true
-    dev: true
-    optional: true
-
-<<<<<<< HEAD
-  /@jest/schemas@29.6.3:
-    resolution: {integrity: sha512-mo5j5X+jIZmJQveBKeS/clAueipV7KgiX1vMgCxam1RNYiqE1w62n0/tJJnHtjW8ZHcQco5gY85jA3mi0L+nSA==}
-    engines: {node: ^14.15.0 || ^16.10.0 || >=18.0.0}
-    dependencies:
-      '@sinclair/typebox': 0.27.8
-    dev: true
-
-  /@jridgewell/gen-mapping@0.3.5:
-=======
+
   '@jridgewell/gen-mapping@0.3.5':
->>>>>>> d11e10c7
     resolution: {integrity: sha512-IzL8ZoEDIBRWEzlCcRhOaCupYyN5gdIK+Q6fbFdPDg6HqX6jpkItn7DFIpW9LQzXG6Df9sA7+OKnq0qlz/GaQg==}
     engines: {node: '>=6.0.0'}
-    dependencies:
-      '@jridgewell/set-array': 1.2.1
-      '@jridgewell/sourcemap-codec': 1.5.0
-      '@jridgewell/trace-mapping': 0.3.25
-
-  /@jridgewell/resolve-uri@3.1.2:
+
+  '@jridgewell/resolve-uri@3.1.2':
     resolution: {integrity: sha512-bRISgCIjP20/tbWSPWMEi54QVPRZExkuD9lJL+UIxUKtwVJA8wW1Trb1jMs1RFXo1CBTNZ/5hpC9QvmKWdopKw==}
     engines: {node: '>=6.0.0'}
 
-  /@jridgewell/set-array@1.2.1:
+  '@jridgewell/set-array@1.2.1':
     resolution: {integrity: sha512-R8gLRTZeyp03ymzP/6Lil/28tGeGEzhx1q2k703KGWRAI1VdvPIXdG70VJc2pAMw3NA6JKL5hhFu1sJX0Mnn/A==}
     engines: {node: '>=6.0.0'}
 
-  /@jridgewell/sourcemap-codec@1.5.0:
-    resolution: {integrity: sha512-gv3ZRaISU3fjPAgNsriBRqGWQL6quFx04YMPW/zD8XMLsU32mhCCbfbO6KZFLjvYpCZ8zyDEgqsgf+PwPaM7GQ==}
-
-<<<<<<< HEAD
-  /@jridgewell/trace-mapping@0.3.25:
-=======
   '@jridgewell/sourcemap-codec@1.5.0':
     resolution: {integrity: sha512-gv3ZRaISU3fjPAgNsriBRqGWQL6quFx04YMPW/zD8XMLsU32mhCCbfbO6KZFLjvYpCZ8zyDEgqsgf+PwPaM7GQ==}
 
   '@jridgewell/trace-mapping@0.3.25':
->>>>>>> d11e10c7
     resolution: {integrity: sha512-vNk6aEwybGtawWmy/PzwnGDOjCkLWSD2wqvjGGAgOAwCGWySYXfYoxt00IJkTF+8Lb57DwOb3Aa0o9CApepiYQ==}
-    dependencies:
-      '@jridgewell/resolve-uri': 3.1.2
-      '@jridgewell/sourcemap-codec': 1.5.0
-
-  /@nicolo-ribaudo/chokidar-2@2.1.8-no-fsevents.3:
+
+  '@nicolo-ribaudo/chokidar-2@2.1.8-no-fsevents.3':
     resolution: {integrity: sha512-s88O1aVtXftvp5bCPB7WnmXc5IwOZZ7YPuwNPt+GtOOXpPvad1LfbmjYv+qII7zP6RU2QGnqve27dnLycEnyEQ==}
-    requiresBuild: true
-    dev: true
-    optional: true
-
-  /@rollup/plugin-babel@6.0.4(@babel/core@7.25.2):
+
+  '@rollup/plugin-babel@6.0.4':
     resolution: {integrity: sha512-YF7Y52kFdFT/xVSuVdjkV5ZdX/3YtmX0QulG+x0taQOtJdHYzVU61aSSkAgVJ7NOv6qPkIYiJSgSWWN/DM5sGw==}
     engines: {node: '>=14.0.0'}
     peerDependencies:
@@ -963,13 +552,8 @@
         optional: true
       rollup:
         optional: true
-    dependencies:
-      '@babel/core': 7.25.2
-      '@babel/helper-module-imports': 7.18.6
-      '@rollup/pluginutils': 5.1.0(rollup@4.20.0)
-    dev: true
-
-  /@rollup/plugin-node-resolve@15.2.3(rollup@4.20.0):
+
+  '@rollup/plugin-node-resolve@15.2.3':
     resolution: {integrity: sha512-j/lym8nf5E21LwBT4Df1VD6hRO2L2iwUeUmP7litikRsVp1H6NWx20NEp0Y7su+7XGc476GnXXc4kFeZNGmaSQ==}
     engines: {node: '>=14.0.0'}
     peerDependencies:
@@ -977,17 +561,8 @@
     peerDependenciesMeta:
       rollup:
         optional: true
-    dependencies:
-      '@rollup/pluginutils': 5.1.0(rollup@4.20.0)
-      '@types/resolve': 1.20.2
-      deepmerge: 4.3.1
-      is-builtin-module: 3.2.1
-      is-module: 1.0.0
-      resolve: 1.22.8
-      rollup: 4.20.0
-    dev: true
-
-  /@rollup/plugin-typescript@11.1.6(typescript@5.5.4):
+
+  '@rollup/plugin-typescript@11.1.6':
     resolution: {integrity: sha512-R92yOmIACgYdJ7dJ97p4K69I8gg6IEHt8M7dUBxN3W6nrO8uUxX5ixl0yU/N3aZTi8WhPuICvOHXQvF6FaykAA==}
     engines: {node: '>=14.0.0'}
     peerDependencies:
@@ -999,13 +574,8 @@
         optional: true
       tslib:
         optional: true
-    dependencies:
-      '@rollup/pluginutils': 5.1.0(rollup@4.20.0)
-      resolve: 1.22.8
-      typescript: 5.5.4
-    dev: true
-
-  /@rollup/pluginutils@5.1.0(rollup@4.20.0):
+
+  '@rollup/pluginutils@5.1.0':
     resolution: {integrity: sha512-XTIWOPPcpvyKI6L1NHo0lFlCyznUEyPmPY1mc3KpPVDYulHSTvyeLNVW00QTLIAFNhR3kYnJTQHeGqU4M3n09g==}
     engines: {node: '>=14.0.0'}
     peerDependencies:
@@ -1013,437 +583,111 @@
     peerDependenciesMeta:
       rollup:
         optional: true
-    dependencies:
-      '@types/estree': 1.0.5
-      estree-walker: 2.0.2
-      picomatch: 2.3.1
-      rollup: 4.20.0
-    dev: true
-
-  /@rollup/rollup-android-arm-eabi@4.20.0:
-    resolution: {integrity: sha512-TSpWzflCc4VGAUJZlPpgAJE1+V60MePDQnBd7PPkpuEmOy8i87aL6tinFGKBFKuEDikYpig72QzdT3QPYIi+oA==}
-    cpu: [arm]
-    os: [android]
-    requiresBuild: true
-    dev: true
-    optional: true
-
-<<<<<<< HEAD
-  /@rollup/rollup-android-arm64@4.20.0:
-    resolution: {integrity: sha512-u00Ro/nok7oGzVuh/FMYfNoGqxU5CPWz1mxV85S2w9LxHR8OoMQBuSk+3BKVIDYgkpeOET5yXkx90OYFc+ytpQ==}
-=======
+
   '@rollup/rollup-android-arm-eabi@4.20.0':
     resolution: {integrity: sha512-TSpWzflCc4VGAUJZlPpgAJE1+V60MePDQnBd7PPkpuEmOy8i87aL6tinFGKBFKuEDikYpig72QzdT3QPYIi+oA==}
     cpu: [arm]
     os: [android]
 
-  '@rollup/rollup-android-arm64@4.18.1':
-    resolution: {integrity: sha512-F/tkdw0WSs4ojqz5Ovrw5r9odqzFjb5LIgHdHZG65dFI1lWTWRVy32KDJLKRISHgJvqUeUhdIvy43fX41znyDg==}
->>>>>>> d11e10c7
-    cpu: [arm64]
-    os: [android]
-    requiresBuild: true
-    dev: true
-    optional: true
-
-<<<<<<< HEAD
-  /@rollup/rollup-darwin-arm64@4.20.0:
-    resolution: {integrity: sha512-uFVfvzvsdGtlSLuL0ZlvPJvl6ZmrH4CBwLGEFPe7hUmf7htGAN+aXo43R/V6LATyxlKVC/m6UsLb7jbG+LG39Q==}
-=======
   '@rollup/rollup-android-arm64@4.20.0':
     resolution: {integrity: sha512-u00Ro/nok7oGzVuh/FMYfNoGqxU5CPWz1mxV85S2w9LxHR8OoMQBuSk+3BKVIDYgkpeOET5yXkx90OYFc+ytpQ==}
     cpu: [arm64]
     os: [android]
 
-  '@rollup/rollup-darwin-arm64@4.18.1':
-    resolution: {integrity: sha512-vk+ma8iC1ebje/ahpxpnrfVQJibTMyHdWpOGZ3JpQ7Mgn/3QNHmPq7YwjZbIE7km73dH5M1e6MRRsnEBW7v5CQ==}
->>>>>>> d11e10c7
-    cpu: [arm64]
-    os: [darwin]
-    requiresBuild: true
-    dev: true
-    optional: true
-
-<<<<<<< HEAD
-  /@rollup/rollup-darwin-x64@4.20.0:
-    resolution: {integrity: sha512-xbrMDdlev53vNXexEa6l0LffojxhqDTBeL+VUxuuIXys4x6xyvbKq5XqTXBCEUA8ty8iEJblHvFaWRJTk/icAQ==}
-=======
   '@rollup/rollup-darwin-arm64@4.20.0':
     resolution: {integrity: sha512-uFVfvzvsdGtlSLuL0ZlvPJvl6ZmrH4CBwLGEFPe7hUmf7htGAN+aXo43R/V6LATyxlKVC/m6UsLb7jbG+LG39Q==}
     cpu: [arm64]
     os: [darwin]
 
-  '@rollup/rollup-darwin-x64@4.18.1':
-    resolution: {integrity: sha512-IgpzXKauRe1Tafcej9STjSSuG0Ghu/xGYH+qG6JwsAUxXrnkvNHcq/NL6nz1+jzvWAnQkuAJ4uIwGB48K9OCGA==}
->>>>>>> d11e10c7
-    cpu: [x64]
-    os: [darwin]
-    requiresBuild: true
-    dev: true
-    optional: true
-
-<<<<<<< HEAD
-  /@rollup/rollup-linux-arm-gnueabihf@4.20.0:
-    resolution: {integrity: sha512-jMYvxZwGmoHFBTbr12Xc6wOdc2xA5tF5F2q6t7Rcfab68TT0n+r7dgawD4qhPEvasDsVpQi+MgDzj2faOLsZjA==}
-=======
   '@rollup/rollup-darwin-x64@4.20.0':
     resolution: {integrity: sha512-xbrMDdlev53vNXexEa6l0LffojxhqDTBeL+VUxuuIXys4x6xyvbKq5XqTXBCEUA8ty8iEJblHvFaWRJTk/icAQ==}
     cpu: [x64]
     os: [darwin]
 
-  '@rollup/rollup-linux-arm-gnueabihf@4.18.1':
-    resolution: {integrity: sha512-P9bSiAUnSSM7EmyRK+e5wgpqai86QOSv8BwvkGjLwYuOpaeomiZWifEos517CwbG+aZl1T4clSE1YqqH2JRs+g==}
->>>>>>> d11e10c7
-    cpu: [arm]
-    os: [linux]
-    requiresBuild: true
-    dev: true
-    optional: true
-
-<<<<<<< HEAD
-  /@rollup/rollup-linux-arm-musleabihf@4.20.0:
-    resolution: {integrity: sha512-1asSTl4HKuIHIB1GcdFHNNZhxAYEdqML/MW4QmPS4G0ivbEcBr1JKlFLKsIRqjSwOBkdItn3/ZDlyvZ/N6KPlw==}
-=======
   '@rollup/rollup-linux-arm-gnueabihf@4.20.0':
     resolution: {integrity: sha512-jMYvxZwGmoHFBTbr12Xc6wOdc2xA5tF5F2q6t7Rcfab68TT0n+r7dgawD4qhPEvasDsVpQi+MgDzj2faOLsZjA==}
     cpu: [arm]
     os: [linux]
 
-  '@rollup/rollup-linux-arm-musleabihf@4.18.1':
-    resolution: {integrity: sha512-5RnjpACoxtS+aWOI1dURKno11d7krfpGDEn19jI8BuWmSBbUC4ytIADfROM1FZrFhQPSoP+KEa3NlEScznBTyQ==}
->>>>>>> d11e10c7
-    cpu: [arm]
-    os: [linux]
-    requiresBuild: true
-    dev: true
-    optional: true
-
-<<<<<<< HEAD
-  /@rollup/rollup-linux-arm64-gnu@4.20.0:
-    resolution: {integrity: sha512-COBb8Bkx56KldOYJfMf6wKeYJrtJ9vEgBRAOkfw6Ens0tnmzPqvlpjZiLgkhg6cA3DGzCmLmmd319pmHvKWWlQ==}
-=======
   '@rollup/rollup-linux-arm-musleabihf@4.20.0':
     resolution: {integrity: sha512-1asSTl4HKuIHIB1GcdFHNNZhxAYEdqML/MW4QmPS4G0ivbEcBr1JKlFLKsIRqjSwOBkdItn3/ZDlyvZ/N6KPlw==}
     cpu: [arm]
     os: [linux]
 
-  '@rollup/rollup-linux-arm64-gnu@4.18.1':
-    resolution: {integrity: sha512-8mwmGD668m8WaGbthrEYZ9CBmPug2QPGWxhJxh/vCgBjro5o96gL04WLlg5BA233OCWLqERy4YUzX3bJGXaJgQ==}
->>>>>>> d11e10c7
-    cpu: [arm64]
-    os: [linux]
-    requiresBuild: true
-    dev: true
-    optional: true
-
-<<<<<<< HEAD
-  /@rollup/rollup-linux-arm64-musl@4.20.0:
-    resolution: {integrity: sha512-+it+mBSyMslVQa8wSPvBx53fYuZK/oLTu5RJoXogjk6x7Q7sz1GNRsXWjn6SwyJm8E/oMjNVwPhmNdIjwP135Q==}
-=======
   '@rollup/rollup-linux-arm64-gnu@4.20.0':
     resolution: {integrity: sha512-COBb8Bkx56KldOYJfMf6wKeYJrtJ9vEgBRAOkfw6Ens0tnmzPqvlpjZiLgkhg6cA3DGzCmLmmd319pmHvKWWlQ==}
     cpu: [arm64]
     os: [linux]
 
-  '@rollup/rollup-linux-arm64-musl@4.18.1':
-    resolution: {integrity: sha512-dJX9u4r4bqInMGOAQoGYdwDP8lQiisWb9et+T84l2WXk41yEej8v2iGKodmdKimT8cTAYt0jFb+UEBxnPkbXEQ==}
->>>>>>> d11e10c7
-    cpu: [arm64]
-    os: [linux]
-    requiresBuild: true
-    dev: true
-    optional: true
-
-<<<<<<< HEAD
-  /@rollup/rollup-linux-powerpc64le-gnu@4.20.0:
-    resolution: {integrity: sha512-yAMvqhPfGKsAxHN8I4+jE0CpLWD8cv4z7CK7BMmhjDuz606Q2tFKkWRY8bHR9JQXYcoLfopo5TTqzxgPUjUMfw==}
-=======
   '@rollup/rollup-linux-arm64-musl@4.20.0':
     resolution: {integrity: sha512-+it+mBSyMslVQa8wSPvBx53fYuZK/oLTu5RJoXogjk6x7Q7sz1GNRsXWjn6SwyJm8E/oMjNVwPhmNdIjwP135Q==}
     cpu: [arm64]
     os: [linux]
 
-  '@rollup/rollup-linux-powerpc64le-gnu@4.18.1':
-    resolution: {integrity: sha512-V72cXdTl4EI0x6FNmho4D502sy7ed+LuVW6Ym8aI6DRQ9hQZdp5sj0a2usYOlqvFBNKQnLQGwmYnujo2HvjCxQ==}
->>>>>>> d11e10c7
-    cpu: [ppc64]
-    os: [linux]
-    requiresBuild: true
-    dev: true
-    optional: true
-
-<<<<<<< HEAD
-  /@rollup/rollup-linux-riscv64-gnu@4.20.0:
-    resolution: {integrity: sha512-qmuxFpfmi/2SUkAw95TtNq/w/I7Gpjurx609OOOV7U4vhvUhBcftcmXwl3rqAek+ADBwSjIC4IVNLiszoj3dPA==}
-=======
   '@rollup/rollup-linux-powerpc64le-gnu@4.20.0':
     resolution: {integrity: sha512-yAMvqhPfGKsAxHN8I4+jE0CpLWD8cv4z7CK7BMmhjDuz606Q2tFKkWRY8bHR9JQXYcoLfopo5TTqzxgPUjUMfw==}
     cpu: [ppc64]
     os: [linux]
 
-  '@rollup/rollup-linux-riscv64-gnu@4.18.1':
-    resolution: {integrity: sha512-f+pJih7sxoKmbjghrM2RkWo2WHUW8UbfxIQiWo5yeCaCM0TveMEuAzKJte4QskBp1TIinpnRcxkquY+4WuY/tg==}
->>>>>>> d11e10c7
-    cpu: [riscv64]
-    os: [linux]
-    requiresBuild: true
-    dev: true
-    optional: true
-
-<<<<<<< HEAD
-  /@rollup/rollup-linux-s390x-gnu@4.20.0:
-    resolution: {integrity: sha512-I0BtGXddHSHjV1mqTNkgUZLnS3WtsqebAXv11D5BZE/gfw5KoyXSAXVqyJximQXNvNzUo4GKlCK/dIwXlz+jlg==}
-=======
   '@rollup/rollup-linux-riscv64-gnu@4.20.0':
     resolution: {integrity: sha512-qmuxFpfmi/2SUkAw95TtNq/w/I7Gpjurx609OOOV7U4vhvUhBcftcmXwl3rqAek+ADBwSjIC4IVNLiszoj3dPA==}
     cpu: [riscv64]
     os: [linux]
 
-  '@rollup/rollup-linux-s390x-gnu@4.18.1':
-    resolution: {integrity: sha512-qb1hMMT3Fr/Qz1OKovCuUM11MUNLUuHeBC2DPPAWUYYUAOFWaxInaTwTQmc7Fl5La7DShTEpmYwgdt2hG+4TEg==}
->>>>>>> d11e10c7
-    cpu: [s390x]
-    os: [linux]
-    requiresBuild: true
-    dev: true
-    optional: true
-
-<<<<<<< HEAD
-  /@rollup/rollup-linux-x64-gnu@4.20.0:
-    resolution: {integrity: sha512-y+eoL2I3iphUg9tN9GB6ku1FA8kOfmF4oUEWhztDJ4KXJy1agk/9+pejOuZkNFhRwHAOxMsBPLbXPd6mJiCwew==}
-=======
   '@rollup/rollup-linux-s390x-gnu@4.20.0':
     resolution: {integrity: sha512-I0BtGXddHSHjV1mqTNkgUZLnS3WtsqebAXv11D5BZE/gfw5KoyXSAXVqyJximQXNvNzUo4GKlCK/dIwXlz+jlg==}
     cpu: [s390x]
     os: [linux]
 
-  '@rollup/rollup-linux-x64-gnu@4.18.1':
-    resolution: {integrity: sha512-7O5u/p6oKUFYjRbZkL2FLbwsyoJAjyeXHCU3O4ndvzg2OFO2GinFPSJFGbiwFDaCFc+k7gs9CF243PwdPQFh5g==}
->>>>>>> d11e10c7
-    cpu: [x64]
-    os: [linux]
-    requiresBuild: true
-    dev: true
-    optional: true
-
-<<<<<<< HEAD
-  /@rollup/rollup-linux-x64-musl@4.20.0:
-    resolution: {integrity: sha512-hM3nhW40kBNYUkZb/r9k2FKK+/MnKglX7UYd4ZUy5DJs8/sMsIbqWK2piZtVGE3kcXVNj3B2IrUYROJMMCikNg==}
-=======
   '@rollup/rollup-linux-x64-gnu@4.20.0':
     resolution: {integrity: sha512-y+eoL2I3iphUg9tN9GB6ku1FA8kOfmF4oUEWhztDJ4KXJy1agk/9+pejOuZkNFhRwHAOxMsBPLbXPd6mJiCwew==}
     cpu: [x64]
     os: [linux]
 
-  '@rollup/rollup-linux-x64-musl@4.18.1':
-    resolution: {integrity: sha512-pDLkYITdYrH/9Cv/Vlj8HppDuLMDUBmgsM0+N+xLtFd18aXgM9Nyqupb/Uw+HeidhfYg2lD6CXvz6CjoVOaKjQ==}
->>>>>>> d11e10c7
-    cpu: [x64]
-    os: [linux]
-    requiresBuild: true
-    dev: true
-    optional: true
-
-<<<<<<< HEAD
-  /@rollup/rollup-win32-arm64-msvc@4.20.0:
-    resolution: {integrity: sha512-psegMvP+Ik/Bg7QRJbv8w8PAytPA7Uo8fpFjXyCRHWm6Nt42L+JtoqH8eDQ5hRP7/XW2UiIriy1Z46jf0Oa1kA==}
-=======
   '@rollup/rollup-linux-x64-musl@4.20.0':
     resolution: {integrity: sha512-hM3nhW40kBNYUkZb/r9k2FKK+/MnKglX7UYd4ZUy5DJs8/sMsIbqWK2piZtVGE3kcXVNj3B2IrUYROJMMCikNg==}
     cpu: [x64]
     os: [linux]
 
-  '@rollup/rollup-win32-arm64-msvc@4.18.1':
-    resolution: {integrity: sha512-W2ZNI323O/8pJdBGil1oCauuCzmVd9lDmWBBqxYZcOqWD6aWqJtVBQ1dFrF4dYpZPks6F+xCZHfzG5hYlSHZ6g==}
->>>>>>> d11e10c7
-    cpu: [arm64]
-    os: [win32]
-    requiresBuild: true
-    dev: true
-    optional: true
-
-<<<<<<< HEAD
-  /@rollup/rollup-win32-ia32-msvc@4.20.0:
-    resolution: {integrity: sha512-GabekH3w4lgAJpVxkk7hUzUf2hICSQO0a/BLFA11/RMxQT92MabKAqyubzDZmMOC/hcJNlc+rrypzNzYl4Dx7A==}
-=======
   '@rollup/rollup-win32-arm64-msvc@4.20.0':
     resolution: {integrity: sha512-psegMvP+Ik/Bg7QRJbv8w8PAytPA7Uo8fpFjXyCRHWm6Nt42L+JtoqH8eDQ5hRP7/XW2UiIriy1Z46jf0Oa1kA==}
     cpu: [arm64]
     os: [win32]
 
-  '@rollup/rollup-win32-ia32-msvc@4.18.1':
-    resolution: {integrity: sha512-ELfEX1/+eGZYMaCIbK4jqLxO1gyTSOIlZr6pbC4SRYFaSIDVKOnZNMdoZ+ON0mrFDp4+H5MhwNC1H/AhE3zQLg==}
->>>>>>> d11e10c7
-    cpu: [ia32]
-    os: [win32]
-    requiresBuild: true
-    dev: true
-    optional: true
-
-<<<<<<< HEAD
-  /@rollup/rollup-win32-x64-msvc@4.20.0:
-    resolution: {integrity: sha512-aJ1EJSuTdGnM6qbVC4B5DSmozPTqIag9fSzXRNNo+humQLG89XpPgdt16Ia56ORD7s+H8Pmyx44uczDQ0yDzpg==}
-=======
   '@rollup/rollup-win32-ia32-msvc@4.20.0':
     resolution: {integrity: sha512-GabekH3w4lgAJpVxkk7hUzUf2hICSQO0a/BLFA11/RMxQT92MabKAqyubzDZmMOC/hcJNlc+rrypzNzYl4Dx7A==}
     cpu: [ia32]
     os: [win32]
 
-  '@rollup/rollup-win32-x64-msvc@4.18.1':
-    resolution: {integrity: sha512-yjk2MAkQmoaPYCSu35RLJ62+dz358nE83VfTePJRp8CG7aMg25mEJYpXFiD+NcevhX8LxD5OP5tktPXnXN7GDw==}
->>>>>>> d11e10c7
-    cpu: [x64]
-    os: [win32]
-    requiresBuild: true
-    dev: true
-    optional: true
-
-<<<<<<< HEAD
-  /@sinclair/typebox@0.27.8:
-    resolution: {integrity: sha512-+Fj43pSMwJs4KRrH/938Uf+uAELIgVBmQzg/q1YG10djyfA3TnrU8N8XzqCh/okZdszqBQTZf96idMfE5lnwTA==}
-    dev: true
-=======
   '@rollup/rollup-win32-x64-msvc@4.20.0':
     resolution: {integrity: sha512-aJ1EJSuTdGnM6qbVC4B5DSmozPTqIag9fSzXRNNo+humQLG89XpPgdt16Ia56ORD7s+H8Pmyx44uczDQ0yDzpg==}
     cpu: [x64]
     os: [win32]
->>>>>>> d11e10c7
-
-  /@types/babel__core@7.20.5:
+
+  '@types/babel__core@7.20.5':
     resolution: {integrity: sha512-qoQprZvz5wQFJwMDqeseRXWv3rqMvhgpbXFfVyWhbx9X47POIA6i/+dXefEmZKoAgOaTdaIgNSMqMIU61yRyzA==}
-    dependencies:
-      '@babel/parser': 7.25.3
-      '@babel/types': 7.25.2
-      '@types/babel__generator': 7.6.8
-      '@types/babel__template': 7.4.4
-      '@types/babel__traverse': 7.20.6
-    dev: true
-
-  /@types/babel__generator@7.6.8:
+
+  '@types/babel__generator@7.6.8':
     resolution: {integrity: sha512-ASsj+tpEDsEiFr1arWrlN6V3mdfjRMZt6LtK/Vp/kreFLnr5QH5+DhvD5nINYZXzwJvXeGq+05iUXcAzVrqWtw==}
-    dependencies:
-      '@babel/types': 7.25.2
-    dev: true
-
-  /@types/babel__template@7.4.4:
+
+  '@types/babel__template@7.4.4':
     resolution: {integrity: sha512-h/NUaSyG5EyxBIp8YRxo4RMe2/qQgvyowRwVMzhYhBCONbW8PUsg4lkFMrhgZhUe5z3L3MiLDuvyJ/CaPa2A8A==}
-    dependencies:
-      '@babel/parser': 7.25.3
-      '@babel/types': 7.25.2
-    dev: true
-
-  /@types/babel__traverse@7.20.6:
+
+  '@types/babel__traverse@7.20.6':
     resolution: {integrity: sha512-r1bzfrm0tomOI8g1SzvCaQHo6Lcv6zu0EA+W2kHrt8dyrHQxGzBBL4kdkzIS+jBMV+EYcMAEAqXqYaLJq5rOZg==}
-    dependencies:
-      '@babel/types': 7.25.2
-    dev: true
-
-  /@types/estree@1.0.5:
+
+  '@types/estree@1.0.5':
     resolution: {integrity: sha512-/kYRxGDLWzHOB7q+wtSUQlFrtcdUccpfy+X+9iMBpHK8QLLhx2wIPYuS5DYtR9Wa/YlZAbIovy7qVdB1Aq6Lyw==}
-    dev: true
-
-  /@types/node@20.14.15:
+
+  '@types/node@20.14.15':
     resolution: {integrity: sha512-Fz1xDMCF/B00/tYSVMlmK7hVeLh7jE5f3B7X1/hmV0MJBwE27KlS7EvD/Yp+z1lm8mVhwV5w+n8jOZG8AfTlKw==}
-    dependencies:
-      undici-types: 5.26.5
-    dev: true
-
-<<<<<<< HEAD
-  /@types/resolve@1.20.2:
-=======
+
   '@types/node@22.2.0':
     resolution: {integrity: sha512-bm6EG6/pCpkxDf/0gDNDdtDILMOHgaQBVOJGdwsqClnxA3xL6jtMv76rLBc006RVMWbmaf0xbmom4Z/5o2nRkQ==}
 
   '@types/resolve@1.20.2':
->>>>>>> d11e10c7
     resolution: {integrity: sha512-60BCwRFOZCQhDncwQdxxeOEEkbc5dIMccYLwbxsS4TUNeVECQ/pBJ0j09mrHOl/JJvpRPGwO9SvE4nR2Nb/a4Q==}
-    dev: true
-
-<<<<<<< HEAD
-  /@vitest/expect@1.6.0:
-    resolution: {integrity: sha512-ixEvFVQjycy/oNgHjqsL6AZCDduC+tflRluaHIzKIsdbzkLn2U/iBnVeJwB6HsIjQBdfMR8Z0tRxKUsvFJEeWQ==}
-    dependencies:
-      '@vitest/spy': 1.6.0
-      '@vitest/utils': 1.6.0
-      chai: 4.5.0
-    dev: true
-
-  /@vitest/expect@2.0.5:
-    resolution: {integrity: sha512-yHZtwuP7JZivj65Gxoi8upUN2OzHTi3zVfjwdpu2WrvCZPLwsJ2Ey5ILIPccoW23dd/zQBlJ4/dhi7DWNyXCpA==}
-    dependencies:
-      '@vitest/spy': 2.0.5
-      '@vitest/utils': 2.0.5
-      chai: 5.1.1
-      tinyrainbow: 1.2.0
-    dev: true
-
-  /@vitest/pretty-format@2.0.5:
-    resolution: {integrity: sha512-h8k+1oWHfwTkyTkb9egzwNMfJAEx4veaPSnMeKbVSjp4euqGSbQlm5+6VHwTr7u4FJslVVsUG5nopCaAYdOmSQ==}
-    dependencies:
-      tinyrainbow: 1.2.0
-    dev: true
-
-  /@vitest/runner@1.6.0:
-    resolution: {integrity: sha512-P4xgwPjwesuBiHisAVz/LSSZtDjOTPYZVmNAnpHHSR6ONrf8eCJOFRvUwdHn30F5M1fxhqtl7QZQUk2dprIXAg==}
-    dependencies:
-      '@vitest/utils': 1.6.0
-      p-limit: 5.0.0
-      pathe: 1.1.2
-    dev: true
-
-  /@vitest/runner@2.0.5:
-    resolution: {integrity: sha512-TfRfZa6Bkk9ky4tW0z20WKXFEwwvWhRY+84CnSEtq4+3ZvDlJyY32oNTJtM7AW9ihW90tX/1Q78cb6FjoAs+ig==}
-    dependencies:
-      '@vitest/utils': 2.0.5
-      pathe: 1.1.2
-    dev: true
-
-  /@vitest/snapshot@1.6.0:
-    resolution: {integrity: sha512-+Hx43f8Chus+DCmygqqfetcAZrDJwvTj0ymqjQq4CvmpKFSTVteEOBzCusu1x2tt4OJcvBflyHUE0DZSLgEMtQ==}
-    dependencies:
-      magic-string: 0.30.11
-      pathe: 1.1.2
-      pretty-format: 29.7.0
-    dev: true
-
-  /@vitest/snapshot@2.0.5:
-    resolution: {integrity: sha512-SgCPUeDFLaM0mIUHfaArq8fD2WbaXG/zVXjRupthYfYGzc8ztbFbu6dUNOblBG7XLMR1kEhS/DNnfCZ2IhdDew==}
-    dependencies:
-      '@vitest/pretty-format': 2.0.5
-      magic-string: 0.30.11
-      pathe: 1.1.2
-    dev: true
-
-  /@vitest/spy@1.6.0:
-    resolution: {integrity: sha512-leUTap6B/cqi/bQkXUu6bQV5TZPx7pmMBKBQiI0rJA8c3pB56ZsaTbREnF7CJfmvAS4V2cXIBAh/3rVwrrCYgw==}
-    dependencies:
-      tinyspy: 2.2.1
-    dev: true
-
-  /@vitest/spy@2.0.5:
-    resolution: {integrity: sha512-c/jdthAhvJdpfVuaexSrnawxZz6pywlTPe84LUB2m/4t3rl2fTo9NFGBG4oWgaD+FTgDDV8hJ/nibT7IfH3JfA==}
-    dependencies:
-      tinyspy: 3.0.0
-    dev: true
-
-  /@vitest/utils@1.6.0:
-    resolution: {integrity: sha512-21cPiuGMoMZwiOHa2i4LXkMkMkCGzA+MVFV70jRwHo95dL4x/ts5GZhML1QWuy7yfp3WzK3lRvZi3JnXTYqrBw==}
-    dependencies:
-      diff-sequences: 29.6.3
-      estree-walker: 3.0.3
-      loupe: 2.3.7
-      pretty-format: 29.7.0
-    dev: true
-
-  /@vitest/utils@2.0.5:
-    resolution: {integrity: sha512-d8HKbqIcya+GR67mkZbrzhS5kKhtp8dQLcmRZLGTscGVg7yImT82cIrhtn2L8+VujWcy6KZweApgNmPsTAO/UQ==}
-    dependencies:
-      '@vitest/pretty-format': 2.0.5
-      estree-walker: 3.0.3
-      loupe: 3.1.1
-      tinyrainbow: 1.2.0
-    dev: true
-=======
+
   '@vitest/expect@2.0.5':
     resolution: {integrity: sha512-yHZtwuP7JZivj65Gxoi8upUN2OzHTi3zVfjwdpu2WrvCZPLwsJ2Ey5ILIPccoW23dd/zQBlJ4/dhi7DWNyXCpA==}
 
@@ -1461,349 +705,135 @@
 
   '@vitest/utils@2.0.5':
     resolution: {integrity: sha512-d8HKbqIcya+GR67mkZbrzhS5kKhtp8dQLcmRZLGTscGVg7yImT82cIrhtn2L8+VujWcy6KZweApgNmPsTAO/UQ==}
->>>>>>> d11e10c7
-
-  /@vue/reactivity@3.4.37:
+
+  '@vue/reactivity@3.4.37':
     resolution: {integrity: sha512-UmdKXGx0BZ5kkxPqQr3PK3tElz6adTey4307NzZ3whZu19i5VavYal7u2FfOmAzlcDVgE8+X0HZ2LxLb/jgbYw==}
-    dependencies:
-      '@vue/shared': 3.4.37
-    dev: false
-
-  /@vue/shared@3.4.37:
+
+  '@vue/shared@3.4.37':
     resolution: {integrity: sha512-nIh8P2fc3DflG8+5Uw8PT/1i17ccFn0xxN/5oE9RfV5SVnd7G0XEFRwakrnNFE/jlS95fpGXDVG5zDETS26nmg==}
-    dev: false
-
-<<<<<<< HEAD
-  /acorn-walk@8.3.3:
-    resolution: {integrity: sha512-MxXdReSRhGO7VlFe1bRG/oI7/mdLV9B9JJT0N8vZOhF7gFRR5l3M8W9G8JxmKV+JC5mGqJ0QvqfSOLsCPa4nUw==}
-    engines: {node: '>=0.4.0'}
-    dependencies:
-      acorn: 8.12.1
-    dev: true
-
-  /acorn@8.12.1:
-    resolution: {integrity: sha512-tcpGyI9zbizT9JbV6oYE477V6mTlXvvi0T0G3SNIYE2apm/G5huBa1+K89VGeovbg+jycCrfhl3ADxErOuO6Jg==}
-    engines: {node: '>=0.4.0'}
-    hasBin: true
-    dev: true
-
-  /ansi-regex@5.0.1:
-=======
+
   ansi-regex@5.0.1:
->>>>>>> d11e10c7
     resolution: {integrity: sha512-quJQXlTSUGL2LH9SUXo8VwsY4soanhgo6LNSm84E1LBcE8s3O0wpdiRzyR9z/ZZJMlMWv37qOOb9pdJlMUEKFQ==}
     engines: {node: '>=8'}
-    dev: true
-
-  /ansi-styles@3.2.1:
+
+  ansi-styles@3.2.1:
     resolution: {integrity: sha512-VT0ZI6kZRdTh8YyJw3SMbYm/u+NqfsAxEpWO0Pf9sq8/e94WxxOpPKx9FR1FlyCtOVDNOQ+8ntlqFxiRc+r5qA==}
     engines: {node: '>=4'}
-    dependencies:
-      color-convert: 1.9.3
-
-  /ansi-styles@4.3.0:
+
+  ansi-styles@4.3.0:
     resolution: {integrity: sha512-zbB9rCJAT1rbjiVDb2hqKFHNYLxgtk8NURxZ3IZwD3F6NtxbXZQCnnSi1Lkx+IDohdPlFp222wVALIheZJQSEg==}
     engines: {node: '>=8'}
-    dependencies:
-      color-convert: 2.0.1
-    dev: true
-
-<<<<<<< HEAD
-  /ansi-styles@5.2.0:
-    resolution: {integrity: sha512-Cxwpt2SfTzTtXcfOlzGEee8O+c+MmUgGrNiBcXnuWxuFJHe6a5Hz7qwhwe5OgaSYI0IJvkLqWX1ASG+cJOkEiA==}
-    engines: {node: '>=10'}
-    dev: true
-
-  /anymatch@3.1.3:
-=======
+
   anymatch@3.1.3:
->>>>>>> d11e10c7
     resolution: {integrity: sha512-KMReFUr0B4t+D+OBkjR3KYqvocp2XaSzO55UcB6mgQMd3KbcE+mWTyvVV7D/zsdEbNnV6acZUutkiHQXvTr1Rw==}
     engines: {node: '>= 8'}
-    requiresBuild: true
-    dependencies:
-      normalize-path: 3.0.0
-      picomatch: 2.3.1
-    dev: true
-    optional: true
-
-<<<<<<< HEAD
-  /assertion-error@1.1.0:
-    resolution: {integrity: sha512-jgsaNduz+ndvGyFt3uSuWqvy4lCnIJiovtouQN5JZHOKCS2QuhEdbcQHFhVksz2N2U9hXJo8odG7ETyWlEeuDw==}
-    dev: true
-=======
+
   assertion-error@2.0.1:
     resolution: {integrity: sha512-Izi8RQcffqCeNVgFigKli1ssklIbpHnCYc6AknXGYoB6grJqyeby7jv12JUQgmTAnIDnbck1uxksT4dzN3PWBA==}
     engines: {node: '>=12'}
->>>>>>> d11e10c7
-
-  /assertion-error@2.0.1:
-    resolution: {integrity: sha512-Izi8RQcffqCeNVgFigKli1ssklIbpHnCYc6AknXGYoB6grJqyeby7jv12JUQgmTAnIDnbck1uxksT4dzN3PWBA==}
-    engines: {node: '>=12'}
-    dev: true
-
-  /babel-plugin-tester@11.0.4(@babel/core@7.25.2):
+
+  babel-plugin-tester@11.0.4:
     resolution: {integrity: sha512-cqswtpSPo0e++rZB0l/54EG17LL25l9gLgh59yXfnmNxX+2lZTIOpx2zt4YI9QIClVXc8xf63J6yWwKkzy0jNg==}
     engines: {node: ^14.20.0 || ^16.16.0 || >=18.5.0}
     peerDependencies:
       '@babel/core': '>=7.11.6'
-    dependencies:
-      '@babel/core': 7.25.2
-      core-js: 3.38.0
-      debug: 4.3.6
-      lodash.mergewith: 4.6.2
-      prettier: 2.8.8
-      strip-indent: 3.0.0
-    transitivePeerDependencies:
-      - supports-color
-    dev: true
-
-  /balanced-match@1.0.2:
+
+  balanced-match@1.0.2:
     resolution: {integrity: sha512-3oSeUO0TMV67hN1AmbXsK4yaqU7tjiHlbxRDZOpH0KW9+CeX4bRAaX0Anxt0tx2MrpRpWwQaPwIlISEJhYU5Pw==}
-    dev: true
-
-  /binary-extensions@2.3.0:
+
+  binary-extensions@2.3.0:
     resolution: {integrity: sha512-Ceh+7ox5qe7LJuLHoY0feh3pHuUDHAcRUeyL2VYghZwfpkNIy/+8Ocg0a3UuSoYzavmylwuLWQOf3hl0jjMMIw==}
     engines: {node: '>=8'}
-    requiresBuild: true
-    dev: true
-    optional: true
-
-  /brace-expansion@1.1.11:
+
+  brace-expansion@1.1.11:
     resolution: {integrity: sha512-iCuPHDFgrHX7H2vEI/5xpz07zSHB00TpugqhmYtVmMO6518mCuRMoOYFldEBl0g187ufozdaHgWKcYFb61qGiA==}
-    dependencies:
-      balanced-match: 1.0.2
-      concat-map: 0.0.1
-    dev: true
-
-  /braces@3.0.3:
+
+  braces@3.0.3:
     resolution: {integrity: sha512-yQbXgO/OSZVD2IsiLlro+7Hf6Q18EJrKSEsdoMzKePKXct3gvD8oLcOQdIzGupr5Fj+EDe8gO/lxc1BzfMpxvA==}
     engines: {node: '>=8'}
-    requiresBuild: true
-    dependencies:
-      fill-range: 7.1.1
-    dev: true
-    optional: true
-
-  /browserslist@4.23.3:
-    resolution: {integrity: sha512-btwCFJVjI4YWDNfau8RhZ+B1Q/VLoUITrm3RlP6y1tYGWIOa+InuYiRGXUBXo8nA1qKmHMyLB/iVQg5TT4eFoA==}
-    engines: {node: ^6 || ^7 || ^8 || ^9 || ^10 || ^11 || ^12 || >=13.7}
-    hasBin: true
-    dependencies:
-      caniuse-lite: 1.0.30001651
-      electron-to-chromium: 1.5.6
-      node-releases: 2.0.18
-      update-browserslist-db: 1.1.0(browserslist@4.23.3)
-
-<<<<<<< HEAD
-  /builtin-modules@3.3.0:
-=======
+
   browserslist@4.23.3:
     resolution: {integrity: sha512-btwCFJVjI4YWDNfau8RhZ+B1Q/VLoUITrm3RlP6y1tYGWIOa+InuYiRGXUBXo8nA1qKmHMyLB/iVQg5TT4eFoA==}
     engines: {node: ^6 || ^7 || ^8 || ^9 || ^10 || ^11 || ^12 || >=13.7}
     hasBin: true
 
   builtin-modules@3.3.0:
->>>>>>> d11e10c7
     resolution: {integrity: sha512-zhaCDicdLuWN5UbN5IMnFqNMhNfo919sH85y2/ea+5Yg9TsTkeZxpL+JLbp6cgYFS4sRLp3YV4S6yDuqVWHYOw==}
     engines: {node: '>=6'}
-    dev: true
-
-  /cac@6.7.14:
+
+  cac@6.7.14:
     resolution: {integrity: sha512-b6Ilus+c3RrdDk+JhLKUAQfzzgLEPy6wcXqS7f/xe1EETvsDP6GORG7SFuOs6cID5YkqchW/LXZbX5bc8j7ZcQ==}
     engines: {node: '>=8'}
-    dev: true
-
-  /caniuse-lite@1.0.30001651:
-    resolution: {integrity: sha512-9Cf+Xv1jJNe1xPZLGuUXLNkE1BoDkqRqYyFJ9TDYSqhduqA4hu4oR9HluGoWYQC/aj8WHjsGVV+bwkh0+tegRg==}
-
-<<<<<<< HEAD
-  /chai@4.5.0:
-    resolution: {integrity: sha512-RITGBfijLkBddZvnn8jdqoTypxvqbOLYQkGGxXzeFjVHvudaPw0HNFD9x928/eUwYWd2dPCugVqspGALTZZQKw==}
-    engines: {node: '>=4'}
-    dependencies:
-      assertion-error: 1.1.0
-      check-error: 1.0.3
-      deep-eql: 4.1.4
-      get-func-name: 2.0.2
-      loupe: 2.3.7
-      pathval: 1.1.1
-      type-detect: 4.1.0
-    dev: true
-
-  /chai@5.1.1:
-    resolution: {integrity: sha512-pT1ZgP8rPNqUgieVaEY+ryQr6Q4HXNg8Ei9UnLUrjN4IA7dvQC5JB+/kxVcPNDHyBcc/26CXPkbNzq3qwrOEKA==}
-    engines: {node: '>=12'}
-    dependencies:
-      assertion-error: 2.0.1
-      check-error: 2.1.1
-      deep-eql: 5.0.2
-      loupe: 3.1.1
-      pathval: 2.0.0
-    dev: true
-=======
+
   caniuse-lite@1.0.30001651:
     resolution: {integrity: sha512-9Cf+Xv1jJNe1xPZLGuUXLNkE1BoDkqRqYyFJ9TDYSqhduqA4hu4oR9HluGoWYQC/aj8WHjsGVV+bwkh0+tegRg==}
 
   chai@5.1.1:
     resolution: {integrity: sha512-pT1ZgP8rPNqUgieVaEY+ryQr6Q4HXNg8Ei9UnLUrjN4IA7dvQC5JB+/kxVcPNDHyBcc/26CXPkbNzq3qwrOEKA==}
     engines: {node: '>=12'}
->>>>>>> d11e10c7
-
-  /chalk@2.4.2:
+
+  chalk@2.4.2:
     resolution: {integrity: sha512-Mti+f9lpJNcwF4tWV8/OrTTtF1gZi+f8FqlyAdouralcFWFQWF2+NgCHShjkCb+IFBLq9buZwE1xckQU4peSuQ==}
     engines: {node: '>=4'}
-    dependencies:
-      ansi-styles: 3.2.1
-      escape-string-regexp: 1.0.5
-      supports-color: 5.5.0
-
-  /chalk@4.1.2:
+
+  chalk@4.1.2:
     resolution: {integrity: sha512-oKnbhFyRIXpUuez8iBMmyEa4nbj4IOQyuhc/wy9kY7/WVPcwIO9VA668Pu8RkO7+0G76SLROeyw9CpQ061i4mA==}
     engines: {node: '>=10'}
-    dependencies:
-      ansi-styles: 4.3.0
-      supports-color: 7.2.0
-    dev: true
-
-  /change-case@5.4.4:
+
+  change-case@5.4.4:
     resolution: {integrity: sha512-HRQyTk2/YPEkt9TnUPbOpr64Uw3KOicFWPVBb+xiHvd6eBx/qPr9xqfBFDT8P2vWsvvz4jbEkfDe71W3VyNu2w==}
-    dev: false
-
-<<<<<<< HEAD
-  /check-error@1.0.3:
-    resolution: {integrity: sha512-iKEoDYaRmd1mxM90a2OEfWhjsjPpYPuQ+lMYsoxB126+t8fw7ySEO48nmDg5COTjxDI65/Y2OWpeEHk3ZOe8zg==}
-    dependencies:
-      get-func-name: 2.0.2
-    dev: true
-
-  /check-error@2.1.1:
-    resolution: {integrity: sha512-OAlb+T7V4Op9OwdkjmguYRqncdlx5JiofwOAUkmTF+jNdHwzTaTs4sRAGpzLF3oOz5xAyDGrPgeIDFQmDOTiJw==}
-    engines: {node: '>= 16'}
-    dev: true
-=======
+
   check-error@2.1.1:
     resolution: {integrity: sha512-OAlb+T7V4Op9OwdkjmguYRqncdlx5JiofwOAUkmTF+jNdHwzTaTs4sRAGpzLF3oOz5xAyDGrPgeIDFQmDOTiJw==}
     engines: {node: '>= 16'}
->>>>>>> d11e10c7
-
-  /chokidar@3.6.0:
+
+  chokidar@3.6.0:
     resolution: {integrity: sha512-7VT13fmjotKpGipCW9JEQAusEPE+Ei8nl6/g4FBAmIm0GOOLMua9NDDo/DWp0ZAxCr3cPq5ZpBqmPAQgDda2Pw==}
     engines: {node: '>= 8.10.0'}
-    requiresBuild: true
-    dependencies:
-      anymatch: 3.1.3
-      braces: 3.0.3
-      glob-parent: 5.1.2
-      is-binary-path: 2.1.0
-      is-glob: 4.0.3
-      normalize-path: 3.0.0
-      readdirp: 3.6.0
-    optionalDependencies:
-      fsevents: 2.3.3
-    dev: true
-    optional: true
-
-  /cliui@8.0.1:
+
+  cliui@8.0.1:
     resolution: {integrity: sha512-BSeNnyus75C4//NQ9gQt1/csTXyo/8Sb+afLAkzAptFuMsod9HFokGNudZpi/oQV73hnVK+sR+5PVRMd+Dr7YQ==}
     engines: {node: '>=12'}
-    dependencies:
-      string-width: 4.2.3
-      strip-ansi: 6.0.1
-      wrap-ansi: 7.0.0
-    dev: true
-
-  /color-convert@1.9.3:
+
+  color-convert@1.9.3:
     resolution: {integrity: sha512-QfAUtd+vFdAtFQcC8CCyYt1fYWxSqAiK2cSD6zDB8N3cpsEBAvRxp9zOGg6G/SHHJYAT88/az/IuDGALsNVbGg==}
-    dependencies:
-      color-name: 1.1.3
-
-  /color-convert@2.0.1:
+
+  color-convert@2.0.1:
     resolution: {integrity: sha512-RRECPsj7iu/xb5oKYcsFHSppFNnsj/52OVTRKb4zP5onXwVF3zVmmToNcOfGC+CRDpfK/U584fMg38ZHCaElKQ==}
     engines: {node: '>=7.0.0'}
-    dependencies:
-      color-name: 1.1.4
-    dev: true
-
-  /color-name@1.1.3:
+
+  color-name@1.1.3:
     resolution: {integrity: sha512-72fSenhMw2HZMTVHeCA9KCmpEIbzWiQsjN+BHcBbS9vr1mtt+vJjPdksIBNUmKAW8TFUDPJK5SUU3QhE9NEXDw==}
 
-  /color-name@1.1.4:
+  color-name@1.1.4:
     resolution: {integrity: sha512-dOy+3AuW3a2wNbZHIuMZpTcgjGuLU/uBL/ubcZF9OXbDo8ff4O8yVp5Bf0efS8uEoYo5q4Fx7dY9OgQGXgAsQA==}
-    dev: true
-
-  /commander@6.2.1:
+
+  commander@6.2.1:
     resolution: {integrity: sha512-U7VdrJFnJgo4xjrHpTzu0yrHPGImdsmD95ZlgYSEajAn2JKzDhDTPG9kBTefmObL2w/ngeZnilk+OV9CG3d7UA==}
     engines: {node: '>= 6'}
-    dev: true
-
-  /concat-map@0.0.1:
+
+  concat-map@0.0.1:
     resolution: {integrity: sha512-/Srv4dswyQNBfohGpz9o6Yb3Gz3SrUDqBH5rTuhGR7ahtlbYKnVxw2bCFMRljaA7EXHaXZ8wsHdodFvbkhKmqg==}
-    dev: true
-
-  /concurrently@8.2.2:
+
+  concurrently@8.2.2:
     resolution: {integrity: sha512-1dP4gpXFhei8IOtlXRE/T/4H88ElHgTiUzh71YUmtjTEHMSRS2Z/fgOxHSxxusGHogsRfxNq1vyAwxSC+EVyDg==}
     engines: {node: ^14.13.0 || >=16.0.0}
     hasBin: true
-    dependencies:
-      chalk: 4.1.2
-      date-fns: 2.30.0
-      lodash: 4.17.21
-      rxjs: 7.8.1
-      shell-quote: 1.8.1
-      spawn-command: 0.0.2
-      supports-color: 8.1.1
-      tree-kill: 1.2.2
-      yargs: 17.7.2
-    dev: true
-
-<<<<<<< HEAD
-  /confbox@0.1.7:
-    resolution: {integrity: sha512-uJcB/FKZtBMCJpK8MQji6bJHgu1tixKPxRLeGkNzBoOZzpnZUJm0jm2/sBDWcuBx1dYgxV4JU+g5hmNxCyAmdA==}
-    dev: true
-
-  /convert-source-map@2.0.0:
-=======
+
   convert-source-map@2.0.0:
->>>>>>> d11e10c7
     resolution: {integrity: sha512-Kvp459HrV2FEJ1CAsi1Ku+MY3kasH19TFykTz2xWmMeq6bk2NU3XXvfJ+Q61m0xktWwt+1HSYf3JZsTms3aRJg==}
 
-  /core-js@3.38.0:
+  core-js@3.38.0:
     resolution: {integrity: sha512-XPpwqEodRljce9KswjZShh95qJ1URisBeKCjUdq27YdenkslVe7OO0ZJhlYXAChW7OhXaRLl8AAba7IBfoIHug==}
-    requiresBuild: true
-    dev: true
-
-  /cross-spawn@7.0.3:
+
+  cross-spawn@7.0.3:
     resolution: {integrity: sha512-iRDPJKUPVEND7dHPO8rkbOnPpyDygcDFtWjpeWNCgy8WP2rXcxXL8TskReQl6OrB2G7+UJrags1q15Fudc7G6w==}
     engines: {node: '>= 8'}
-    dependencies:
-      path-key: 3.1.1
-      shebang-command: 2.0.0
-      which: 2.0.2
-    dev: true
-
-  /date-fns@2.30.0:
+
+  date-fns@2.30.0:
     resolution: {integrity: sha512-fnULvOpxnC5/Vg3NCiWelDsLiUc9bRwAPs/+LfTLNvetFCtCTN+yQz15C/fs4AwX1R9K5GLtLfn8QW+dWisaAw==}
     engines: {node: '>=0.11'}
-    dependencies:
-      '@babel/runtime': 7.25.0
-    dev: true
-
-  /debug@4.3.6:
-    resolution: {integrity: sha512-O/09Bd4Z1fBrU4VzkhFqVgpPzaGbw6Sm9FEkBT1A/YBXQFGuuSxa1dN2nxgxS34JmKXqYx8CZAwEVoJFImUXIg==}
-    engines: {node: '>=6.0'}
-    peerDependencies:
-      supports-color: '*'
-    peerDependenciesMeta:
-      supports-color:
-        optional: true
-    dependencies:
-      ms: 2.1.2
-
-<<<<<<< HEAD
-  /deep-eql@4.1.4:
-    resolution: {integrity: sha512-SUwdGfqdKOwxCPeVYjwSyRpJ7Z+fhpwIAtmCUdZIWZ/YP5R9WAsyuSgpLVDi9bjWoN2LXHNss/dk3urXtdQxGg==}
-=======
+
   debug@4.3.6:
     resolution: {integrity: sha512-O/09Bd4Z1fBrU4VzkhFqVgpPzaGbw6Sm9FEkBT1A/YBXQFGuuSxa1dN2nxgxS34JmKXqYx8CZAwEVoJFImUXIg==}
     engines: {node: '>=6.0'}
@@ -1815,749 +845,367 @@
 
   deep-eql@5.0.2:
     resolution: {integrity: sha512-h5k/5U50IJJFpzfL6nO9jaaumfjO/f2NjK/oYB2Djzm4p9L+3T9qWpZqZ2hAbLPuuYq9wrU08WQyBTL5GbPk5Q==}
->>>>>>> d11e10c7
     engines: {node: '>=6'}
-    dependencies:
-      type-detect: 4.1.0
-    dev: true
-
-  /deep-eql@5.0.2:
-    resolution: {integrity: sha512-h5k/5U50IJJFpzfL6nO9jaaumfjO/f2NjK/oYB2Djzm4p9L+3T9qWpZqZ2hAbLPuuYq9wrU08WQyBTL5GbPk5Q==}
-    engines: {node: '>=6'}
-    dev: true
-
-  /deepmerge@4.3.1:
+
+  deepmerge@4.3.1:
     resolution: {integrity: sha512-3sUqbMEc77XqpdNO7FRyRog+eW3ph+GYCbj+rK+uYyRMuwsVy0rMiVtPn+QJlKFvWP/1PYpapqYn0Me2knFn+A==}
     engines: {node: '>=0.10.0'}
-    dev: true
-
-<<<<<<< HEAD
-  /diff-sequences@29.6.3:
-    resolution: {integrity: sha512-EjePK1srD3P08o2j4f0ExnylqRs5B9tJjcp9t1krH2qRi8CCdsYfwe9JgSLurFBWwq4uOlipzfk5fHNvwFKr8Q==}
-    engines: {node: ^14.15.0 || ^16.10.0 || >=18.0.0}
-    dev: true
-
-  /electron-to-chromium@1.5.6:
-    resolution: {integrity: sha512-jwXWsM5RPf6j9dPYzaorcBSUg6AiqocPEyMpkchkvntaH9HGfOOMZwxMJjDY/XEs3T5dM7uyH1VhRMkqUU9qVw==}
-
-  /emoji-regex@8.0.0:
-=======
-  electron-to-chromium@1.4.811:
-    resolution: {integrity: sha512-CDyzcJ5XW78SHzsIOdn27z8J4ist8eaFLhdto2hSMSJQgsiwvbv2fbizcKUICryw1Wii1TI/FEkvzvJsR3awrA==}
 
   electron-to-chromium@1.5.6:
     resolution: {integrity: sha512-jwXWsM5RPf6j9dPYzaorcBSUg6AiqocPEyMpkchkvntaH9HGfOOMZwxMJjDY/XEs3T5dM7uyH1VhRMkqUU9qVw==}
 
   emoji-regex@8.0.0:
->>>>>>> d11e10c7
     resolution: {integrity: sha512-MSjYzcWNOA0ewAHpz0MxpYFvwg6yjy1NG3xteoqz644VCo/RPgnr1/GGt+ic3iJTzQ8Eu3TdM14SawnVUmGE6A==}
-    dev: true
-
-  /esbuild@0.23.0:
+
+  esbuild@0.23.0:
     resolution: {integrity: sha512-1lvV17H2bMYda/WaFb2jLPeHU3zml2k4/yagNMG8Q/YtfMjCwEUZa2eXXMgZTVSL5q1n4H7sQ0X6CdJDqqeCFA==}
     engines: {node: '>=18'}
     hasBin: true
-    requiresBuild: true
-    optionalDependencies:
-      '@esbuild/aix-ppc64': 0.23.0
-      '@esbuild/android-arm': 0.23.0
-      '@esbuild/android-arm64': 0.23.0
-      '@esbuild/android-x64': 0.23.0
-      '@esbuild/darwin-arm64': 0.23.0
-      '@esbuild/darwin-x64': 0.23.0
-      '@esbuild/freebsd-arm64': 0.23.0
-      '@esbuild/freebsd-x64': 0.23.0
-      '@esbuild/linux-arm': 0.23.0
-      '@esbuild/linux-arm64': 0.23.0
-      '@esbuild/linux-ia32': 0.23.0
-      '@esbuild/linux-loong64': 0.23.0
-      '@esbuild/linux-mips64el': 0.23.0
-      '@esbuild/linux-ppc64': 0.23.0
-      '@esbuild/linux-riscv64': 0.23.0
-      '@esbuild/linux-s390x': 0.23.0
-      '@esbuild/linux-x64': 0.23.0
-      '@esbuild/netbsd-x64': 0.23.0
-      '@esbuild/openbsd-arm64': 0.23.0
-      '@esbuild/openbsd-x64': 0.23.0
-      '@esbuild/sunos-x64': 0.23.0
-      '@esbuild/win32-arm64': 0.23.0
-      '@esbuild/win32-ia32': 0.23.0
-      '@esbuild/win32-x64': 0.23.0
-    dev: true
-
-  /escalade@3.1.2:
+
+  escalade@3.1.2:
     resolution: {integrity: sha512-ErCHMCae19vR8vQGe50xIsVomy19rg6gFu3+r3jkEO46suLMWBksvVyoGgQV+jOfl84ZSOSlmv6Gxa89PmTGmA==}
     engines: {node: '>=6'}
 
-  /escape-string-regexp@1.0.5:
+  escape-string-regexp@1.0.5:
     resolution: {integrity: sha512-vbRorB5FUQWvla16U8R/qgaFIya2qGzwDrNmCZuYKrbdSUMG6I1ZCGQRefkRVhuOkIGVne7BQ35DSfo1qvJqFg==}
     engines: {node: '>=0.8.0'}
 
-  /estree-walker@2.0.2:
+  estree-walker@2.0.2:
     resolution: {integrity: sha512-Rfkk/Mp/DL7JVje3u18FxFujQlTNR2q6QfMSMB7AvCBx91NGj/ba3kCfza0f6dVDbw7YlRf/nDrn7pQrCCyQ/w==}
-    dev: true
-
-  /estree-walker@3.0.3:
+
+  estree-walker@3.0.3:
     resolution: {integrity: sha512-7RUKfXgSMMkzt6ZuXmqapOurLGPPfgj6l9uRZ7lRGolvk0y2yocc35LdcxKC5PQZdn2DMqioAQ2NoWcrTKmm6g==}
-    dependencies:
-      '@types/estree': 1.0.5
-    dev: true
-
-  /execa@8.0.1:
+
+  execa@8.0.1:
     resolution: {integrity: sha512-VyhnebXciFV2DESc+p6B+y0LjSm0krU4OgJN44qFAhBY0TJ+1V61tYD2+wHusZ6F9n5K+vl8k0sTy7PEfV4qpg==}
     engines: {node: '>=16.17'}
-    dependencies:
-      cross-spawn: 7.0.3
-      get-stream: 8.0.1
-      human-signals: 5.0.0
-      is-stream: 3.0.0
-      merge-stream: 2.0.0
-      npm-run-path: 5.3.0
-      onetime: 6.0.0
-      signal-exit: 4.1.0
-      strip-final-newline: 3.0.0
-    dev: true
-
-  /fill-range@7.1.1:
+
+  fill-range@7.1.1:
     resolution: {integrity: sha512-YsGpe3WHLK8ZYi4tWDg2Jy3ebRz2rXowDxnld4bkQB00cc/1Zw9AWnC0i9ztDJitivtQvaI9KaLyKrc+hBW0yg==}
     engines: {node: '>=8'}
-    requiresBuild: true
-    dependencies:
-      to-regex-range: 5.0.1
-    dev: true
-    optional: true
-
-  /fs-readdir-recursive@1.1.0:
+
+  fs-readdir-recursive@1.1.0:
     resolution: {integrity: sha512-GNanXlVr2pf02+sPN40XN8HG+ePaNcvM0q5mZBd668Obwb0yD5GiUbZOFgwn8kGMY6I3mdyDJzieUy3PTYyTRA==}
-    dev: true
-
-  /fs.realpath@1.0.0:
+
+  fs.realpath@1.0.0:
     resolution: {integrity: sha512-OO0pH2lK6a0hZnAdau5ItzHPI6pUlvI7jMVnxUQRtw4owF2wk8lOSabtGDCTP4Ggrg2MbGnWO9X8K1t4+fGMDw==}
-    dev: true
-
-  /fsevents@2.3.3:
+
+  fsevents@2.3.3:
     resolution: {integrity: sha512-5xoDfX+fL7faATnagmWPpbFtwh/R77WmMMqqHGS65C3vvB0YHrgF+B1YmZ3441tMj5n63k0212XNoJwzlhffQw==}
     engines: {node: ^8.16.0 || ^10.6.0 || >=11.0.0}
     os: [darwin]
-    requiresBuild: true
-    dev: true
-    optional: true
-
-  /function-bind@1.1.2:
+
+  function-bind@1.1.2:
     resolution: {integrity: sha512-7XHNxH7qX9xG5mIwxkhumTox/MIRNcOgDrxWsMt2pAr23WHp6MrRlN7FBSFpCpr+oVO0F744iUgR82nJMfG2SA==}
-    dev: true
-
-  /gensync@1.0.0-beta.2:
+
+  gensync@1.0.0-beta.2:
     resolution: {integrity: sha512-3hN7NaskYvMDLQY55gnW3NQ+mesEAepTqlg+VEbj7zzqEMBVNhzcGYYeqFo/TlYz6eQiFcp1HcsCZO+nGgS8zg==}
     engines: {node: '>=6.9.0'}
 
-  /get-caller-file@2.0.5:
+  get-caller-file@2.0.5:
     resolution: {integrity: sha512-DyFP3BM/3YHTQOCUL/w0OZHR0lpKeGrxotcHWcqNEdnltqFwXVfhEBQ94eIo34AfQpo0rGki4cyIiftY06h2Fg==}
     engines: {node: 6.* || 8.* || >= 10.*}
-    dev: true
-
-  /get-func-name@2.0.2:
+
+  get-func-name@2.0.2:
     resolution: {integrity: sha512-8vXOvuE167CtIc3OyItco7N/dpRtBbYOsPsXCz7X/PMnlGjYjSGuZJgM1Y7mmew7BKf9BqvLX2tnOVy1BBUsxQ==}
-    dev: true
-
-  /get-stream@8.0.1:
+
+  get-stream@8.0.1:
     resolution: {integrity: sha512-VaUJspBffn/LMCJVoMvSAdmscJyS1auj5Zulnn5UoYcY531UWmdwhRWkcGKnGU93m5HSXP9LP2usOryrBtQowA==}
     engines: {node: '>=16'}
-    dev: true
-
-  /glob-parent@5.1.2:
+
+  glob-parent@5.1.2:
     resolution: {integrity: sha512-AOIgSQCepiJYwP3ARnGx+5VnTu2HBYdzbGP45eLw1vr3zB3vZLeyed1sC9hnbcOc9/SrMyM5RPQrkGz4aS9Zow==}
     engines: {node: '>= 6'}
-    requiresBuild: true
-    dependencies:
-      is-glob: 4.0.3
-    dev: true
-    optional: true
-
-  /glob@7.2.3:
+
+  glob@7.2.3:
     resolution: {integrity: sha512-nFR0zLpU2YCaRxwoCJvL6UvCH2JFyFVIvwTLsIf21AuHlMskA1hhTdk+LlYJtOlYt9v6dvszD2BGRqBL+iQK9Q==}
     deprecated: Glob versions prior to v9 are no longer supported
-    dependencies:
-      fs.realpath: 1.0.0
-      inflight: 1.0.6
-      inherits: 2.0.4
-      minimatch: 3.1.2
-      once: 1.4.0
-      path-is-absolute: 1.0.1
-    dev: true
-
-  /globals@11.12.0:
+
+  globals@11.12.0:
     resolution: {integrity: sha512-WOBp/EEGUiIsJSp7wcv/y6MO+lV9UoncWqxuFfm8eBwzWNgyfBd6Gz+IeKQ9jCmyhoH99g15M3T+QaVHFjizVA==}
     engines: {node: '>=4'}
 
-  /has-flag@3.0.0:
+  has-flag@3.0.0:
     resolution: {integrity: sha512-sKJf1+ceQBr4SMkvQnBDNDtf4TXpVhVGateu0t918bl30FnbE2m4vNLX+VWe/dpjlb+HugGYzW7uQXH98HPEYw==}
     engines: {node: '>=4'}
 
-  /has-flag@4.0.0:
+  has-flag@4.0.0:
     resolution: {integrity: sha512-EykJT/Q1KjTWctppgIAgfSO0tKVuZUjhgMr17kqTumMl6Afv3EISleU7qZUzoXDFTAHTDC4NOoG/ZxU3EvlMPQ==}
     engines: {node: '>=8'}
-    dev: true
-
-  /hasown@2.0.2:
+
+  hasown@2.0.2:
     resolution: {integrity: sha512-0hJU9SCPvmMzIBdZFqNPXWa6dqh7WdH0cII9y+CyS8rG3nL48Bclra9HmKhVVUHyPWNH5Y7xDwAB7bfgSjkUMQ==}
     engines: {node: '>= 0.4'}
-    dependencies:
-      function-bind: 1.1.2
-    dev: true
-
-  /html-entities@2.3.3:
+
+  html-entities@2.3.3:
     resolution: {integrity: sha512-DV5Ln36z34NNTDgnz0EWGBLZENelNAtkiFA4kyNOG2tDI6Mz1uSWiq1wAKdyjnJwyDiDO7Fa2SO1CTxPXL8VxA==}
-    dev: false
-
-  /human-signals@5.0.0:
+
+  human-signals@5.0.0:
     resolution: {integrity: sha512-AXcZb6vzzrFAUE61HnN4mpLqd/cSIwNQjtNWR0euPm6y0iqx3G4gOXaIDdtdDwZmhwe82LA6+zinmW4UBWVePQ==}
     engines: {node: '>=16.17.0'}
-    dev: true
-
-  /inflight@1.0.6:
+
+  inflight@1.0.6:
     resolution: {integrity: sha512-k92I/b08q4wvFscXCLvqfsHCrjrF7yiXsQuIVvVE7N82W3+aqpzuUdBbfhWcy/FZR3/4IgflMgKLOsvPDrGCJA==}
     deprecated: This module is not supported, and leaks memory. Do not use it. Check out lru-cache if you want a good and tested way to coalesce async requests by a key value, which is much more comprehensive and powerful.
-    dependencies:
-      once: 1.4.0
-      wrappy: 1.0.2
-    dev: true
-
-  /inherits@2.0.4:
+
+  inherits@2.0.4:
     resolution: {integrity: sha512-k/vGaX4/Yla3WzyMCvTQOXYeIHvqOKtnqBduzTHpzpQZzAskKMhZ2K+EnBiSM9zGSoIFeMpXKxa4dYeZIQqewQ==}
-    dev: true
-
-  /is-binary-path@2.1.0:
+
+  is-binary-path@2.1.0:
     resolution: {integrity: sha512-ZMERYes6pDydyuGidse7OsHxtbI7WVeUEozgR/g7rd0xUimYNlvZRE/K2MgZTjWy725IfelLeVcEM97mmtRGXw==}
     engines: {node: '>=8'}
-    requiresBuild: true
-    dependencies:
-      binary-extensions: 2.3.0
-    dev: true
-    optional: true
-
-  /is-builtin-module@3.2.1:
+
+  is-builtin-module@3.2.1:
     resolution: {integrity: sha512-BSLE3HnV2syZ0FK0iMA/yUGplUeMmNz4AW5fnTunbCIqZi4vG3WjJT9FHMy5D69xmAYBHXQhJdALdpwVxV501A==}
     engines: {node: '>=6'}
-    dependencies:
-      builtin-modules: 3.3.0
-    dev: true
-
-  /is-core-module@2.15.0:
+
+  is-core-module@2.15.0:
     resolution: {integrity: sha512-Dd+Lb2/zvk9SKy1TGCt1wFJFo/MWBPMX5x7KcvLajWTGuomczdQX61PvY5yK6SVACwpoexWo81IfFyoKY2QnTA==}
     engines: {node: '>= 0.4'}
-    dependencies:
-      hasown: 2.0.2
-    dev: true
-
-  /is-extglob@2.1.1:
+
+  is-extglob@2.1.1:
     resolution: {integrity: sha512-SbKbANkN603Vi4jEZv49LeVJMn4yGwsbzZworEoyEiutsN3nJYdbO36zfhGJ6QEDpOZIFkDtnq5JRxmvl3jsoQ==}
     engines: {node: '>=0.10.0'}
-    requiresBuild: true
-    dev: true
-    optional: true
-
-  /is-fullwidth-code-point@3.0.0:
+
+  is-fullwidth-code-point@3.0.0:
     resolution: {integrity: sha512-zymm5+u+sCsSWyD9qNaejV3DFvhCKclKdizYaJUuHA83RLjb7nSuGnddCHGv0hk+KY7BMAlsWeK4Ueg6EV6XQg==}
     engines: {node: '>=8'}
-    dev: true
-
-  /is-glob@4.0.3:
+
+  is-glob@4.0.3:
     resolution: {integrity: sha512-xelSayHH36ZgE7ZWhli7pW34hNbNl8Ojv5KVmkJD4hBdD3th8Tfk9vYasLM+mXWOZhFkgZfxhLSnrwRr4elSSg==}
     engines: {node: '>=0.10.0'}
-    requiresBuild: true
-    dependencies:
-      is-extglob: 2.1.1
-    dev: true
-    optional: true
-
-  /is-module@1.0.0:
+
+  is-module@1.0.0:
     resolution: {integrity: sha512-51ypPSPCoTEIN9dy5Oy+h4pShgJmPCygKfyRCISBI+JoWT/2oJvK8QPxmwv7b/p239jXrm9M1mlQbyKJ5A152g==}
-    dev: true
-
-  /is-number@7.0.0:
+
+  is-number@7.0.0:
     resolution: {integrity: sha512-41Cifkg6e8TylSpdtTpeLVMqvSBEVzTttHvERD741+pnZ8ANv0004MRL43QKPDlK9cGvNp6NZWZUBlbGXYxxng==}
     engines: {node: '>=0.12.0'}
-    requiresBuild: true
-    dev: true
-    optional: true
-
-  /is-stream@3.0.0:
+
+  is-stream@3.0.0:
     resolution: {integrity: sha512-LnQR4bZ9IADDRSkvpqMGvt/tEJWclzklNgSw48V5EAaAeDd6qGvN8ei6k5p0tvxSR171VmGyHuTiAOfxAbr8kA==}
     engines: {node: ^12.20.0 || ^14.13.1 || >=16.0.0}
-    dev: true
-
-  /isexe@2.0.0:
+
+  isexe@2.0.0:
     resolution: {integrity: sha512-RHxMLp9lnKHGHRng9QFhRCMbYAcVpn69smSGcq3f36xjgVVWThj4qqLbTLlq7Ssj8B+fIQ1EuCEGI2lKsyQeIw==}
-    dev: true
-
-  /js-tokens@4.0.0:
+
+  js-tokens@4.0.0:
     resolution: {integrity: sha512-RdJUflcE3cUzKiMqQgsCu06FPu9UdIJO0beYbPhHN4k6apgJtifcoCtT9bcxOpYBtpD2kCM6Sbzg4CausW/PKQ==}
 
-<<<<<<< HEAD
-  /js-tokens@9.0.0:
-    resolution: {integrity: sha512-WriZw1luRMlmV3LGJaR6QOJjWwgLUTf89OwT2lUOyjX2dJGBwgmIkbcz+7WFZjrZM635JOIR517++e/67CP9dQ==}
-    dev: true
-
-  /jsesc@2.5.2:
-=======
   jsesc@2.5.2:
->>>>>>> d11e10c7
     resolution: {integrity: sha512-OYu7XEzjkCQ3C5Ps3QIZsQfNpqoJyZZA99wd9aWd05NCtC5pWOkShK2mkL6HXQR6/Cy2lbNdPlZBpuQHXE63gA==}
     engines: {node: '>=4'}
     hasBin: true
 
-  /json5@2.2.3:
+  json5@2.2.3:
     resolution: {integrity: sha512-XmOWe7eyHYH14cLdVPoyg+GOH3rYX++KpzrylJwSW98t3Nk+U8XOl8FWKOgwtzdb8lXGf6zYwDUzeHMWfxasyg==}
     engines: {node: '>=6'}
     hasBin: true
 
-<<<<<<< HEAD
-  /local-pkg@0.5.0:
-    resolution: {integrity: sha512-ok6z3qlYyCDS4ZEU27HaU6x/xZa9Whf8jD4ptH5UZTQYZVYeb9bnZ3ojVhiJNLiXK1Hfc0GNbLXcmZ5plLDDBg==}
-    engines: {node: '>=14'}
-    dependencies:
-      mlly: 1.7.1
-      pkg-types: 1.1.3
-    dev: true
-
-  /lodash.mergewith@4.6.2:
-=======
   lodash.mergewith@4.6.2:
->>>>>>> d11e10c7
     resolution: {integrity: sha512-GK3g5RPZWTRSeLSpgP8Xhra+pnjBC56q9FZYe1d5RN3TJ35dbkGy3YqBSMbyCrlbi+CM9Z3Jk5yTL7RCsqboyQ==}
-    dev: true
-
-  /lodash@4.17.21:
+
+  lodash@4.17.21:
     resolution: {integrity: sha512-v2kDEe57lecTulaDIuNTPy3Ry4gLGJ6Z1O3vE1krgXZNrsQ+LFTGHVxVjcXPs17LhbZVGedAJv8XZ1tvj5FvSg==}
-    dev: true
-
-<<<<<<< HEAD
-  /loupe@2.3.7:
-    resolution: {integrity: sha512-zSMINGVYkdpYSOBmLi0D1Uo7JU9nVdQKrHxC8eYlV+9YKK9WePqAlL7lSlorG/U2Fw1w0hTBmaa/jrQ3UbPHtA==}
-    dependencies:
-      get-func-name: 2.0.2
-    dev: true
-
-  /loupe@3.1.1:
-    resolution: {integrity: sha512-edNu/8D5MKVfGVFRhFf8aAxiTM6Wumfz5XsaatSxlD3w4R1d/WEKUTydCdPGbl9K7QG/Ca3GnDV2sIKIpXRQcw==}
-    dependencies:
-      get-func-name: 2.0.2
-    dev: true
-=======
+
   loupe@3.1.1:
     resolution: {integrity: sha512-edNu/8D5MKVfGVFRhFf8aAxiTM6Wumfz5XsaatSxlD3w4R1d/WEKUTydCdPGbl9K7QG/Ca3GnDV2sIKIpXRQcw==}
->>>>>>> d11e10c7
-
-  /lru-cache@5.1.1:
+
+  lru-cache@5.1.1:
     resolution: {integrity: sha512-KpNARQA3Iwv+jTA0utUVVbrh+Jlrr1Fv0e56GGzAFOXN7dk/FviaDW8LHmK52DlcH4WP2n6gI8vN1aesBFgo9w==}
-    dependencies:
-      yallist: 3.1.1
-
-<<<<<<< HEAD
-  /magic-string@0.30.11:
-    resolution: {integrity: sha512-+Wri9p0QHMy+545hKww7YAu5NyzF8iomPL/RQazugQ9+Ez4Ic3mERMd8ZTX5rfK944j+560ZJi8iAwgak1Ac7A==}
-    dependencies:
-      '@jridgewell/sourcemap-codec': 1.5.0
-    dev: true
-=======
+
   magic-string@0.30.11:
     resolution: {integrity: sha512-+Wri9p0QHMy+545hKww7YAu5NyzF8iomPL/RQazugQ9+Ez4Ic3mERMd8ZTX5rfK944j+560ZJi8iAwgak1Ac7A==}
->>>>>>> d11e10c7
-
-  /make-dir@2.1.0:
+
+  make-dir@2.1.0:
     resolution: {integrity: sha512-LS9X+dc8KLxXCb8dni79fLIIUA5VyZoyjSMCwTluaXA0o27cCK0bhXkpgw+sTXVpPy/lSO57ilRixqk0vDmtRA==}
     engines: {node: '>=6'}
-    dependencies:
-      pify: 4.0.1
-      semver: 5.7.2
-    dev: true
-
-  /merge-stream@2.0.0:
+
+  merge-stream@2.0.0:
     resolution: {integrity: sha512-abv/qOcuPfk3URPfDzmZU1LKmuw8kT+0nIHvKrKgFrwifol/doWcdA4ZqsWQ8ENrFKkd67Mfpo/LovbIUsbt3w==}
-    dev: true
-
-  /mimic-fn@4.0.0:
+
+  mimic-fn@4.0.0:
     resolution: {integrity: sha512-vqiC06CuhBTUdZH+RYl8sFrL096vA45Ok5ISO6sE/Mr1jRbGH4Csnhi8f3wKVl7x8mO4Au7Ir9D3Oyv1VYMFJw==}
     engines: {node: '>=12'}
-    dev: true
-
-  /min-indent@1.0.1:
+
+  min-indent@1.0.1:
     resolution: {integrity: sha512-I9jwMn07Sy/IwOj3zVkVik2JTvgpaykDZEigL6Rx6N9LbMywwUSMtxET+7lVoDLLd3O3IXwJwvuuns8UB/HeAg==}
     engines: {node: '>=4'}
-    dev: true
-
-  /minimatch@3.1.2:
+
+  minimatch@3.1.2:
     resolution: {integrity: sha512-J7p63hRiAjw1NDEww1W7i37+ByIrOWO5XQQAzZ3VOcL0PNybwpfmV/N05zFAzwQ9USyEcX6t3UO+K5aqBQOIHw==}
-    dependencies:
-      brace-expansion: 1.1.11
-    dev: true
-
-<<<<<<< HEAD
-  /mlly@1.7.1:
-    resolution: {integrity: sha512-rrVRZRELyQzrIUAVMHxP97kv+G786pHmOKzuFII8zDYahFBS7qnHh2AlYSl1GAHhaMPCz6/oHjVMcfFYgFYHgA==}
-    dependencies:
-      acorn: 8.12.1
-      pathe: 1.1.2
-      pkg-types: 1.1.3
-      ufo: 1.5.4
-    dev: true
-
-  /ms@2.1.2:
-=======
+
   ms@2.1.2:
->>>>>>> d11e10c7
     resolution: {integrity: sha512-sGkPx+VjMtmA6MX27oA4FBFELFCZZ4S4XqeGOXCv68tT+jb3vk/RyaKWP0PTKyWtmLSM0b+adUTEvbs1PEaH2w==}
 
-  /nanoid@3.3.7:
+  nanoid@3.3.7:
     resolution: {integrity: sha512-eSRppjcPIatRIMC1U6UngP8XFcz8MQWGQdt1MTBQ7NaAmvXDfvNxbvWV3x2y6CdEUciCSsDHDQZbhYaB8QEo2g==}
     engines: {node: ^10 || ^12 || ^13.7 || ^14 || >=15.0.1}
     hasBin: true
-    dev: true
-
-  /node-releases@2.0.18:
-    resolution: {integrity: sha512-d9VeXT4SJ7ZeOqGX6R5EM022wpL+eWPooLI+5UpWn2jCT1aosUQEhQP214x33Wkwx3JQMvIm+tIoVOdodFS40g==}
-
-<<<<<<< HEAD
-  /normalize-path@3.0.0:
-=======
+
   node-releases@2.0.18:
     resolution: {integrity: sha512-d9VeXT4SJ7ZeOqGX6R5EM022wpL+eWPooLI+5UpWn2jCT1aosUQEhQP214x33Wkwx3JQMvIm+tIoVOdodFS40g==}
 
   normalize-path@3.0.0:
->>>>>>> d11e10c7
     resolution: {integrity: sha512-6eZs5Ls3WtCisHWp9S2GUy8dqkpGi4BVSz3GaqiE6ezub0512ESztXUwUB6C6IKbQkY2Pnb/mD4WYojCRwcwLA==}
     engines: {node: '>=0.10.0'}
-    requiresBuild: true
-    dev: true
-    optional: true
-
-  /npm-run-path@5.3.0:
+
+  npm-run-path@5.3.0:
     resolution: {integrity: sha512-ppwTtiJZq0O/ai0z7yfudtBpWIoxM8yE6nHi1X47eFR2EWORqfbu6CnPlNsjeN683eT0qG6H/Pyf9fCcvjnnnQ==}
     engines: {node: ^12.20.0 || ^14.13.1 || >=16.0.0}
-    dependencies:
-      path-key: 4.0.0
-    dev: true
-
-  /once@1.4.0:
+
+  once@1.4.0:
     resolution: {integrity: sha512-lNaJgI+2Q5URQBkccEKHTQOPaXdUxnZZElQTZY0MFUAuaEqe1E+Nyvgdz/aIyNi6Z9MzO5dv1H8n58/GELp3+w==}
-    dependencies:
-      wrappy: 1.0.2
-    dev: true
-
-  /onetime@6.0.0:
+
+  onetime@6.0.0:
     resolution: {integrity: sha512-1FlR+gjXK7X+AsAHso35MnyN5KqGwJRi/31ft6x0M194ht7S+rWAvd7PHss9xSKMzE0asv1pyIHaJYq+BbacAQ==}
     engines: {node: '>=12'}
-    dependencies:
-      mimic-fn: 4.0.0
-    dev: true
-
-<<<<<<< HEAD
-  /p-limit@5.0.0:
-    resolution: {integrity: sha512-/Eaoq+QyLSiXQ4lyYV23f14mZRQcXnxfHrN0vCai+ak9G0pp9iEQukIIZq5NccEvwRB8PUnZT0KsOoDCINS1qQ==}
-    engines: {node: '>=18'}
-    dependencies:
-      yocto-queue: 1.1.1
-    dev: true
-
-  /path-is-absolute@1.0.1:
-=======
+
   path-is-absolute@1.0.1:
->>>>>>> d11e10c7
     resolution: {integrity: sha512-AVbw3UJ2e9bq64vSaS9Am0fje1Pa8pbGqTTsmXfaIiMpnr5DlDhfJOuLj9Sf95ZPVDAUerDfEk88MPmPe7UCQg==}
     engines: {node: '>=0.10.0'}
-    dev: true
-
-  /path-key@3.1.1:
+
+  path-key@3.1.1:
     resolution: {integrity: sha512-ojmeN0qd+y0jszEtoY48r0Peq5dwMEkIlCOu6Q5f41lfkswXuKtYrhgoTpLnyIcHm24Uhqx+5Tqm2InSwLhE6Q==}
     engines: {node: '>=8'}
-    dev: true
-
-  /path-key@4.0.0:
+
+  path-key@4.0.0:
     resolution: {integrity: sha512-haREypq7xkM7ErfgIyA0z+Bj4AGKlMSdlQE2jvJo6huWD1EdkKYV+G/T4nq0YEF2vgTT8kqMFKo1uHn950r4SQ==}
     engines: {node: '>=12'}
-    dev: true
-
-  /path-parse@1.0.7:
+
+  path-parse@1.0.7:
     resolution: {integrity: sha512-LDJzPVEEEPR+y48z93A0Ed0yXb8pAByGWo/k5YYdYgpY2/2EsOsksJrq7lOHxryrVOn1ejG6oAp8ahvOIQD8sw==}
-    dev: true
-
-  /pathe@1.1.2:
+
+  pathe@1.1.2:
     resolution: {integrity: sha512-whLdWMYL2TwI08hn8/ZqAbrVemu0LNaNNJZX73O6qaIdCTfXutsLhMkjdENX0qhsQ9uIimo4/aQOmXkoon2nDQ==}
 
-<<<<<<< HEAD
-  /pathval@1.1.1:
-    resolution: {integrity: sha512-Dp6zGqpTdETdR63lehJYPeIOqpiNBNtc7BpWSLrOje7UaIsE5aY92r/AunQA7rsXvet3lrJ3JnZX29UPTKXyKQ==}
-    dev: true
-
-  /pathval@2.0.0:
-    resolution: {integrity: sha512-vE7JKRyES09KiunauX7nd2Q9/L7lhok4smP9RZTDeD4MVs72Dp2qNFVz39Nz5a0FVEW0BJR6C0DYrq6unoziZA==}
-    engines: {node: '>= 14.16'}
-    dev: true
-=======
   pathval@2.0.0:
     resolution: {integrity: sha512-vE7JKRyES09KiunauX7nd2Q9/L7lhok4smP9RZTDeD4MVs72Dp2qNFVz39Nz5a0FVEW0BJR6C0DYrq6unoziZA==}
     engines: {node: '>= 14.16'}
->>>>>>> d11e10c7
-
-  /picocolors@1.0.1:
+
+  picocolors@1.0.1:
     resolution: {integrity: sha512-anP1Z8qwhkbmu7MFP5iTt+wQKXgwzf7zTyGlcdzabySa9vd0Xt392U0rVmz9poOaBj0uHJKyyo9/upk0HrEQew==}
 
-  /picomatch@2.3.1:
+  picomatch@2.3.1:
     resolution: {integrity: sha512-JU3teHTNjmE2VCGFzuY8EXzCDVwEqB2a8fsIvwaStHhAWJEeVd1o1QD80CU6+ZdEXXSLbSsuLwJjkCBWqRQUVA==}
     engines: {node: '>=8.6'}
-    dev: true
-
-  /pify@4.0.1:
+
+  pify@4.0.1:
     resolution: {integrity: sha512-uB80kBFb/tfd68bVleG9T5GGsGPjJrLAUpR5PZIrhBnIaRTQRjqdJSsIKkOP6OAIFbj7GOrcudc5pNjZ+geV2g==}
     engines: {node: '>=6'}
-    dev: true
-
-<<<<<<< HEAD
-  /pkg-types@1.1.3:
-    resolution: {integrity: sha512-+JrgthZG6m3ckicaOB74TwQ+tBWsFl3qVQg7mN8ulwSOElJ7gBhKzj2VkCPnZ4NlF6kEquYU+RIYNVAvzd54UA==}
-    dependencies:
-      confbox: 0.1.7
-      mlly: 1.7.1
-      pathe: 1.1.2
-    dev: true
-
-  /postcss@8.4.41:
-=======
+
   postcss@8.4.41:
->>>>>>> d11e10c7
     resolution: {integrity: sha512-TesUflQ0WKZqAvg52PWL6kHgLKP6xB6heTOdoYM0Wt2UHyxNa4K25EZZMgKns3BH1RLVbZCREPpLY0rhnNoHVQ==}
     engines: {node: ^10 || ^12 || >=14}
-    dependencies:
-      nanoid: 3.3.7
-      picocolors: 1.0.1
-      source-map-js: 1.2.0
-    dev: true
-
-  /prettier@2.8.8:
+
+  prettier@2.8.8:
     resolution: {integrity: sha512-tdN8qQGvNjw4CHbY+XXk0JgCXn9QiF21a55rBe5LJAU+kDyC4WQn4+awm2Xfk2lQMk5fKup9XgzTZtGkjBdP9Q==}
     engines: {node: '>=10.13.0'}
     hasBin: true
-    dev: true
-
-  /prettier@3.3.3:
+
+  prettier@3.3.3:
     resolution: {integrity: sha512-i2tDNA0O5IrMO757lfrdQZCc2jPNDVntV0m/+4whiDfWaTKfMNgR7Qz0NAeGz/nRqF4m5/6CLzbP4/liHt12Ew==}
     engines: {node: '>=14'}
     hasBin: true
-    dev: true
-
-<<<<<<< HEAD
-  /pretty-format@29.7.0:
-    resolution: {integrity: sha512-Pdlw/oPxN+aXdmM9R00JVC9WVFoCLTKJvDVLgmJ+qAffBMxsV85l/Lu7sNx4zSzPyoL2euImuEwHhOXdEgNFZQ==}
-    engines: {node: ^14.15.0 || ^16.10.0 || >=18.0.0}
-    dependencies:
-      '@jest/schemas': 29.6.3
-      ansi-styles: 5.2.0
-      react-is: 18.3.1
-    dev: true
-
-  /react-is@18.3.1:
-    resolution: {integrity: sha512-/LLMVyas0ljjAtoYiPqYiL8VWXzUUdThrmU5+n20DZv+a+ClRoevUzw5JxU+Ieh5/c87ytoTBV9G1FiKfNJdmg==}
-    dev: true
-
-  /readdirp@3.6.0:
-=======
+
   readdirp@3.6.0:
->>>>>>> d11e10c7
     resolution: {integrity: sha512-hOS089on8RduqdbhvQ5Z37A0ESjsqz6qnRcffsMU3495FuTdqSm+7bhJ29JvIOsBDEEnan5DPu9t3To9VRlMzA==}
     engines: {node: '>=8.10.0'}
-    requiresBuild: true
-    dependencies:
-      picomatch: 2.3.1
-    dev: true
-    optional: true
-
-  /regenerator-runtime@0.14.1:
+
+  regenerator-runtime@0.14.1:
     resolution: {integrity: sha512-dYnhHh0nJoMfnkZs6GmmhFknAGRrLznOu5nc9ML+EJxGvrx6H7teuevqVqCuPcPK//3eDrrjQhehXVx9cnkGdw==}
-    dev: true
-
-  /require-directory@2.1.1:
+
+  require-directory@2.1.1:
     resolution: {integrity: sha512-fGxEI7+wsG9xrvdjsrlmL22OMTTiHRwAMroiEeMgq8gzoLC/PQr7RsRDSTLUg/bZAZtF+TVIkHc6/4RIKrui+Q==}
     engines: {node: '>=0.10.0'}
-    dev: true
-
-  /resolve@1.22.8:
+
+  resolve@1.22.8:
     resolution: {integrity: sha512-oKWePCxqpd6FlLvGV1VU0x7bkPmmCNolxzjMf4NczoDnQcIWrAF+cPtZn5i6n+RfD2d9i0tzpKnG6Yk168yIyw==}
     hasBin: true
-    dependencies:
-      is-core-module: 2.15.0
-      path-parse: 1.0.7
-      supports-preserve-symlinks-flag: 1.0.0
-    dev: true
-
-  /rollup@4.20.0:
-    resolution: {integrity: sha512-6rbWBChcnSGzIlXeIdNIZTopKYad8ZG8ajhl78lGRLsI2rX8IkaotQhVas2Ma+GPxJav19wrSzvRvuiv0YKzWw==}
-    engines: {node: '>=18.0.0', npm: '>=8.0.0'}
-    hasBin: true
-    dependencies:
-      '@types/estree': 1.0.5
-    optionalDependencies:
-      '@rollup/rollup-android-arm-eabi': 4.20.0
-      '@rollup/rollup-android-arm64': 4.20.0
-      '@rollup/rollup-darwin-arm64': 4.20.0
-      '@rollup/rollup-darwin-x64': 4.20.0
-      '@rollup/rollup-linux-arm-gnueabihf': 4.20.0
-      '@rollup/rollup-linux-arm-musleabihf': 4.20.0
-      '@rollup/rollup-linux-arm64-gnu': 4.20.0
-      '@rollup/rollup-linux-arm64-musl': 4.20.0
-      '@rollup/rollup-linux-powerpc64le-gnu': 4.20.0
-      '@rollup/rollup-linux-riscv64-gnu': 4.20.0
-      '@rollup/rollup-linux-s390x-gnu': 4.20.0
-      '@rollup/rollup-linux-x64-gnu': 4.20.0
-      '@rollup/rollup-linux-x64-musl': 4.20.0
-      '@rollup/rollup-win32-arm64-msvc': 4.20.0
-      '@rollup/rollup-win32-ia32-msvc': 4.20.0
-      '@rollup/rollup-win32-x64-msvc': 4.20.0
-      fsevents: 2.3.3
-    dev: true
-
-<<<<<<< HEAD
-  /rxjs@7.8.1:
-=======
+
   rollup@4.20.0:
     resolution: {integrity: sha512-6rbWBChcnSGzIlXeIdNIZTopKYad8ZG8ajhl78lGRLsI2rX8IkaotQhVas2Ma+GPxJav19wrSzvRvuiv0YKzWw==}
     engines: {node: '>=18.0.0', npm: '>=8.0.0'}
     hasBin: true
 
   rxjs@7.8.1:
->>>>>>> d11e10c7
     resolution: {integrity: sha512-AA3TVj+0A2iuIoQkWEK/tqFjBq2j+6PO6Y0zJcvzLAFhEFIO3HL0vls9hWLncZbAAbK0mar7oZ4V079I/qPMxg==}
-    dependencies:
-      tslib: 2.6.3
-    dev: true
-
-  /semver@5.7.2:
+
+  semver@5.7.2:
     resolution: {integrity: sha512-cBznnQ9KjJqU67B52RMC65CMarK2600WFnbkcaiwWq3xy/5haFJlshgnpjovMVJ+Hff49d8GEn0b87C5pDQ10g==}
     hasBin: true
-    dev: true
-
-  /semver@6.3.1:
+
+  semver@6.3.1:
     resolution: {integrity: sha512-BR7VvDCVHO+q2xBEWskxS6DJE1qRnb7DxzUrogb71CWoSficBxYsiAGd+Kl0mmq/MprG9yArRkyrQxTO6XjMzA==}
     hasBin: true
 
-  /shebang-command@2.0.0:
+  shebang-command@2.0.0:
     resolution: {integrity: sha512-kHxr2zZpYtdmrN1qDjrrX/Z1rR1kG8Dx+gkpK1G4eXmvXswmcE1hTWBWYUzlraYw1/yZp6YuDY77YtvbN0dmDA==}
     engines: {node: '>=8'}
-    dependencies:
-      shebang-regex: 3.0.0
-    dev: true
-
-  /shebang-regex@3.0.0:
+
+  shebang-regex@3.0.0:
     resolution: {integrity: sha512-7++dFhtcx3353uBaq8DDR4NuxBetBzC7ZQOhmTQInHEd6bSrXdiEyzCvG07Z44UYdLShWUyXt5M/yhz8ekcb1A==}
     engines: {node: '>=8'}
-    dev: true
-
-  /shell-quote@1.8.1:
+
+  shell-quote@1.8.1:
     resolution: {integrity: sha512-6j1W9l1iAs/4xYBI1SYOVZyFcCis9b4KCLQ8fgAGG07QvzaRLVVRQvAy85yNmmZSjYjg4MWh4gNvlPujU/5LpA==}
-    dev: true
-
-  /siginfo@2.0.0:
+
+  siginfo@2.0.0:
     resolution: {integrity: sha512-ybx0WO1/8bSBLEWXZvEd7gMW3Sn3JFlW3TvX1nREbDLRNQNaeNN8WK0meBwPdAaOI7TtRRRJn/Es1zhrrCHu7g==}
-    dev: true
-
-  /signal-exit@4.1.0:
+
+  signal-exit@4.1.0:
     resolution: {integrity: sha512-bzyZ1e88w9O1iNJbKnOlvYTrWPDl46O1bG0D3XInv+9tkPrxrN8jUUTiFlDkkmKWgn1M6CfIA13SuGqOa9Korw==}
     engines: {node: '>=14'}
-    dev: true
-
-  /slash@2.0.0:
+
+  slash@2.0.0:
     resolution: {integrity: sha512-ZYKh3Wh2z1PpEXWr0MpSBZ0V6mZHAQfYevttO11c51CaWjGTaadiKZ+wVt1PbMlDV5qhMFslpZCemhwOK7C89A==}
     engines: {node: '>=6'}
-    dev: true
-
-  /source-map-js@1.2.0:
+
+  source-map-js@1.2.0:
     resolution: {integrity: sha512-itJW8lvSA0TXEphiRoawsCksnlf8SyvmFzIhltqAHluXd88pkCd+cXJVHTDwdCr0IzwptSm035IHQktUu1QUMg==}
     engines: {node: '>=0.10.0'}
-    dev: true
-
-  /spawn-command@0.0.2:
+
+  spawn-command@0.0.2:
     resolution: {integrity: sha512-zC8zGoGkmc8J9ndvml8Xksr1Amk9qBujgbF0JAIWO7kXr43w0h/0GJNM/Vustixu+YE8N/MTrQ7N31FvHUACxQ==}
-    dev: true
-
-  /stackback@0.0.2:
+
+  stackback@0.0.2:
     resolution: {integrity: sha512-1XMJE5fQo1jGH6Y/7ebnwPOBEkIEnT4QF32d5R1+VXdXveM0IBMJt8zfaxX1P3QhVwrYe+576+jkANtSS2mBbw==}
-    dev: true
-
-  /std-env@3.7.0:
+
+  std-env@3.7.0:
     resolution: {integrity: sha512-JPbdCEQLj1w5GilpiHAx3qJvFndqybBysA3qUOnznweH4QbNYUsW/ea8QzSrnh0vNsezMMw5bcVool8lM0gwzg==}
-    dev: true
-
-  /string-width@4.2.3:
+
+  string-width@4.2.3:
     resolution: {integrity: sha512-wKyQRQpjJ0sIp62ErSZdGsjMJWsap5oRNihHhu6G7JVO/9jIB6UyevL+tXuOqrng8j/cxKTWyWUwvSTriiZz/g==}
     engines: {node: '>=8'}
-    dependencies:
-      emoji-regex: 8.0.0
-      is-fullwidth-code-point: 3.0.0
-      strip-ansi: 6.0.1
-    dev: true
-
-  /strip-ansi@6.0.1:
+
+  strip-ansi@6.0.1:
     resolution: {integrity: sha512-Y38VPSHcqkFrCpFnQ9vuSXmquuv5oXOKpGeT6aGrr3o3Gc9AlVa6JBfUSOCnbxGGZF+/0ooI7KrPuUSztUdU5A==}
     engines: {node: '>=8'}
-    dependencies:
-      ansi-regex: 5.0.1
-    dev: true
-
-  /strip-final-newline@3.0.0:
+
+  strip-final-newline@3.0.0:
     resolution: {integrity: sha512-dOESqjYr96iWYylGObzd39EuNTa5VJxyvVAEm5Jnh7KGo75V43Hk1odPQkNDyXNmUR6k+gEiDVXnjB8HJ3crXw==}
     engines: {node: '>=12'}
-    dev: true
-
-  /strip-indent@3.0.0:
+
+  strip-indent@3.0.0:
     resolution: {integrity: sha512-laJTa3Jb+VQpaC6DseHhF7dXVqHTfJPCRDaEbid/drOhgitgYku/letMUqOXFoWV0zIIUbjpdH2t+tYj4bQMRQ==}
     engines: {node: '>=8'}
-    dependencies:
-      min-indent: 1.0.1
-    dev: true
-
-<<<<<<< HEAD
-  /strip-literal@2.1.0:
-    resolution: {integrity: sha512-Op+UycaUt/8FbN/Z2TWPBLge3jWrP3xj10f3fnYxf052bKuS3EKs1ZQcVGjnEMdsNVAM+plXRdmjrZ/KgG3Skw==}
-    dependencies:
-      js-tokens: 9.0.0
-    dev: true
-
-  /supports-color@5.5.0:
-=======
+
   supports-color@5.5.0:
->>>>>>> d11e10c7
     resolution: {integrity: sha512-QjVjwdXIt408MIiAqCX4oUKsgU2EqAGzs2Ppkm4aQYbjm+ZEWEcW4SfFNTr4uMNZma0ey4f5lgLrkB0aX0QMow==}
     engines: {node: '>=4'}
-    dependencies:
-      has-flag: 3.0.0
-
-  /supports-color@7.2.0:
+
+  supports-color@7.2.0:
     resolution: {integrity: sha512-qpCAvRl9stuOHveKsn7HncJRvv501qIacKzQlO/+Lwxc9+0q2wLyv4Dfvt80/DPn2pqOBsJdDiogXGR9+OvwRw==}
     engines: {node: '>=8'}
-    dependencies:
-      has-flag: 4.0.0
-    dev: true
-
-  /supports-color@8.1.1:
+
+  supports-color@8.1.1:
     resolution: {integrity: sha512-MpUEN2OodtUzxvKQl72cUF7RQ5EiHsGvSsVG0ia9c5RbWGL2CI4C7EpPS8UTBIplnlzZiNuV56w+FuNxy3ty2Q==}
     engines: {node: '>=10'}
-    dependencies:
-      has-flag: 4.0.0
-    dev: true
-
-  /supports-preserve-symlinks-flag@1.0.0:
+
+  supports-preserve-symlinks-flag@1.0.0:
     resolution: {integrity: sha512-ot0WnXS9fgdkgIcePe6RHNk1WA8+muPa6cSjeR3V8K27q9BB1rTE3R1p7Hv0z1ZyAc8s6Vvv8DIyWf681MAt0w==}
     engines: {node: '>= 0.4'}
-    dev: true
-
-<<<<<<< HEAD
-  /tinybench@2.9.0:
-    resolution: {integrity: sha512-0+DUvqWMValLmha6lr4kD8iAMK1HzV0/aKnCtWb9v9641TnP/MFb7Pc2bxoxQjTXAErryXVgUOfv2YqNllqGeg==}
-    dev: true
-
-  /tinypool@0.8.4:
-    resolution: {integrity: sha512-i11VH5gS6IFeLY3gMBQ00/MmLncVP7JLXOw1vlgkytLmJK7QnEr7NXf0LBdxfmNPAeyetukOk0bOYrJrFGjYJQ==}
-=======
+
   tinybench@2.9.0:
     resolution: {integrity: sha512-0+DUvqWMValLmha6lr4kD8iAMK1HzV0/aKnCtWb9v9641TnP/MFb7Pc2bxoxQjTXAErryXVgUOfv2YqNllqGeg==}
 
@@ -2567,105 +1215,38 @@
 
   tinyrainbow@1.2.0:
     resolution: {integrity: sha512-weEDEq7Z5eTHPDh4xjX789+fHfF+P8boiFB+0vbWzpbnbsEr/GRaohi/uMKxg8RZMXnl1ItAi/IUHWMsjDV7kQ==}
->>>>>>> d11e10c7
     engines: {node: '>=14.0.0'}
-    dev: true
-
-  /tinypool@1.0.0:
-    resolution: {integrity: sha512-KIKExllK7jp3uvrNtvRBYBWBOAXSX8ZvoaD8T+7KB/QHIuoJW3Pmr60zucywjAlMb5TeXUkcs/MWeWLu0qvuAQ==}
-    engines: {node: ^18.0.0 || >=20.0.0}
-    dev: true
-
-  /tinyrainbow@1.2.0:
-    resolution: {integrity: sha512-weEDEq7Z5eTHPDh4xjX789+fHfF+P8boiFB+0vbWzpbnbsEr/GRaohi/uMKxg8RZMXnl1ItAi/IUHWMsjDV7kQ==}
-    engines: {node: '>=14.0.0'}
-    dev: true
-
-<<<<<<< HEAD
-  /tinyspy@2.2.1:
-    resolution: {integrity: sha512-KYad6Vy5VDWV4GH3fjpseMQ/XU2BhIYP7Vzd0LG44qRWm/Yt2WCOTicFdvmgo6gWaqooMQCawTtILVQJupKu7A==}
-=======
+
   tinyspy@3.0.0:
     resolution: {integrity: sha512-q5nmENpTHgiPVd1cJDDc9cVoYN5x4vCvwT3FMilvKPKneCBZAxn2YWQjDF0UMcE9k0Cay1gBiDfTMU0g+mPMQA==}
->>>>>>> d11e10c7
     engines: {node: '>=14.0.0'}
-    dev: true
-
-  /tinyspy@3.0.0:
-    resolution: {integrity: sha512-q5nmENpTHgiPVd1cJDDc9cVoYN5x4vCvwT3FMilvKPKneCBZAxn2YWQjDF0UMcE9k0Cay1gBiDfTMU0g+mPMQA==}
-    engines: {node: '>=14.0.0'}
-    dev: true
-
-  /to-fast-properties@2.0.0:
+
+  to-fast-properties@2.0.0:
     resolution: {integrity: sha512-/OaKK0xYrs3DmxRYqL/yDc+FxFUVYhDlXMhRmv3z915w2HF1tnN1omB354j8VUGO/hbRzyD6Y3sA7v7GS/ceog==}
     engines: {node: '>=4'}
 
-  /to-regex-range@5.0.1:
+  to-regex-range@5.0.1:
     resolution: {integrity: sha512-65P7iz6X5yEr1cwcgvQxbbIw7Uk3gOy5dIdtZ4rDveLqhrdJP+Li/Hx6tyK0NEb+2GCyneCMJiGqrADCSNk8sQ==}
     engines: {node: '>=8.0'}
-    requiresBuild: true
-    dependencies:
-      is-number: 7.0.0
-    dev: true
-    optional: true
-
-  /tree-kill@1.2.2:
+
+  tree-kill@1.2.2:
     resolution: {integrity: sha512-L0Orpi8qGpRG//Nd+H90vFB+3iHnue1zSSGmNOOCh1GLJ7rUKVwV2HvijphGQS2UmhUZewS9VgvxYIdgr+fG1A==}
     hasBin: true
-    dev: true
-
-  /tslib@2.6.3:
+
+  tslib@2.6.3:
     resolution: {integrity: sha512-xNvxJEOUiWPGhUuUdQgAJPKOOJfGnIyKySOc09XkKsgdUV/3E2zvwZYdejjmRgPCgcym1juLH3226yA7sEFJKQ==}
-    dev: true
-
-<<<<<<< HEAD
-  /type-detect@4.1.0:
-    resolution: {integrity: sha512-Acylog8/luQ8L7il+geoSxhEkazvkslg7PSNKOX59mbB9cOveP5aq9h74Y7YU8yDpJwetzQQrfIwtf4Wp4LKcw==}
-    engines: {node: '>=4'}
-    dev: true
-
-  /typescript@5.5.4:
-=======
+
   typescript@5.5.4:
->>>>>>> d11e10c7
     resolution: {integrity: sha512-Mtq29sKDAEYP7aljRgtPOpTvOfbwRWlS6dPRzwjdE+C0R4brX/GUyhHSecbHMFLNBLcJIPt9nl9yG5TZ1weH+Q==}
     engines: {node: '>=14.17'}
     hasBin: true
-    dev: true
-
-<<<<<<< HEAD
-  /ufo@1.5.4:
-    resolution: {integrity: sha512-UsUk3byDzKd04EyoZ7U4DOlxQaD14JUKQl6/P7wiX4FNvUfm3XL246n9W5AmqwW5RSFJ27NAuM0iLscAOYUiGQ==}
-    dev: true
-
-  /undici-types@5.26.5:
-=======
+
   undici-types@5.26.5:
->>>>>>> d11e10c7
     resolution: {integrity: sha512-JlCMO+ehdEIKqlFxk6IfVoAUVmgz7cU7zD/h9XZ0qzeosSHmUJVOzSQvvYSYWXkFXC+IfLKSIffhv0sVZup6pA==}
-    dev: true
-
-<<<<<<< HEAD
-  /update-browserslist-db@1.1.0(browserslist@4.23.3):
-    resolution: {integrity: sha512-EdRAaAyk2cUE1wOf2DkEhzxqOQvFOoRJFNS6NeyJ01Gp2beMRpBAINjM2iDXE3KCuKhwnvHIQCJm6ThL2Z+HzQ==}
-=======
+
   undici-types@6.13.0:
     resolution: {integrity: sha512-xtFJHudx8S2DSoujjMd1WeWvn7KKWFRESZTMeL1RptAYERu29D6jphMjjY+vn96jvN3kVPDNxU/E13VTaXj6jg==}
 
-  update-browserslist-db@1.0.16:
-    resolution: {integrity: sha512-KVbTxlBYlckhF5wgfyZXTWnMn7MMZjMu9XG8bPlliUOP9ThaF4QnhP8qrjrH7DRzHfSk0oQv1wToW+iA5GajEQ==}
->>>>>>> d11e10c7
-    hasBin: true
-    peerDependencies:
-      browserslist: '>= 4.21.0'
-    dependencies:
-      browserslist: 4.23.3
-      escalade: 3.1.2
-      picocolors: 1.0.1
-
-<<<<<<< HEAD
-  /validate-html-nesting@1.2.2:
-=======
   update-browserslist-db@1.1.0:
     resolution: {integrity: sha512-EdRAaAyk2cUE1wOf2DkEhzxqOQvFOoRJFNS6NeyJ01Gp2beMRpBAINjM2iDXE3KCuKhwnvHIQCJm6ThL2Z+HzQ==}
     hasBin: true
@@ -2673,64 +1254,14 @@
       browserslist: '>= 4.21.0'
 
   validate-html-nesting@1.2.2:
->>>>>>> d11e10c7
     resolution: {integrity: sha512-hGdgQozCsQJMyfK5urgFcWEqsSSrK63Awe0t/IMR0bZ0QMtnuaiHzThW81guu3qx9abLi99NEuiaN6P9gVYsNg==}
-    dev: false
-
-<<<<<<< HEAD
-  /vite-node@1.6.0(@types/node@20.14.15):
-    resolution: {integrity: sha512-de6HJgzC+TFzOu0NTC4RAIsyf/DY/ibWDYQUcuEA84EMHhcefTUGkjFHKKEJhQN4A+6I0u++kr3l36ZF2d7XRw==}
-=======
+
   vite-node@2.0.5:
-    resolution: {integrity: sha512-LdsW4pxj0Ot69FAoXZ1yTnA9bjGohr2yNBU7QKRxpz8ITSkhuDl6h3zS/tvgz4qrNjeRnvrWeXQ8ZF7Um4W00Q==}
->>>>>>> d11e10c7
-    engines: {node: ^18.0.0 || >=20.0.0}
-    hasBin: true
-    dependencies:
-      cac: 6.7.14
-      debug: 4.3.6
-      pathe: 1.1.2
-      picocolors: 1.0.1
-      vite: 5.4.0(@types/node@20.14.15)
-    transitivePeerDependencies:
-      - '@types/node'
-      - less
-      - lightningcss
-      - sass
-      - sass-embedded
-      - stylus
-      - sugarss
-      - supports-color
-      - terser
-    dev: true
-
-  /vite-node@2.0.5:
     resolution: {integrity: sha512-LdsW4pxj0Ot69FAoXZ1yTnA9bjGohr2yNBU7QKRxpz8ITSkhuDl6h3zS/tvgz4qrNjeRnvrWeXQ8ZF7Um4W00Q==}
     engines: {node: ^18.0.0 || >=20.0.0}
     hasBin: true
-    dependencies:
-      cac: 6.7.14
-      debug: 4.3.6
-      pathe: 1.1.2
-      tinyrainbow: 1.2.0
-      vite: 5.4.0(@types/node@20.14.15)
-    transitivePeerDependencies:
-      - '@types/node'
-      - less
-      - lightningcss
-      - sass
-      - sass-embedded
-      - stylus
-      - sugarss
-      - supports-color
-      - terser
-    dev: true
-
-<<<<<<< HEAD
-  /vite@5.4.0(@types/node@20.14.15):
-=======
+
   vite@5.4.0:
->>>>>>> d11e10c7
     resolution: {integrity: sha512-5xokfMX0PIiwCMCMb9ZJcMyh5wbBun0zUzKib+L65vAZ8GY9ePZMXxFrHbr/Kyll2+LSCY7xtERPpxkBDKngwg==}
     engines: {node: ^18.0.0 || >=20.0.0}
     hasBin: true
@@ -2760,22 +1291,9 @@
         optional: true
       terser:
         optional: true
-    dependencies:
-      '@types/node': 20.14.15
-      esbuild: 0.23.0
-      postcss: 8.4.41
-      rollup: 4.20.0
-    optionalDependencies:
-      fsevents: 2.3.3
-    dev: true
-
-<<<<<<< HEAD
-  /vitest@1.6.0(@types/node@20.14.15):
-    resolution: {integrity: sha512-H5r/dN06swuFnzNFhq/dnz37bPXnq8xB2xB5JOVk8K09rUtoeNN+LHWkoQ0A/i3hvbUKKcCei9KpbxqHMLhLLA==}
-=======
+
   vitest@2.0.5:
     resolution: {integrity: sha512-8GUxONfauuIdeSl5f9GTgVEpg5BTOlplET4WEDaeY2QBiN8wSm68vxN/tb5z405OwppfoCavnwXafiaYBC/xOA==}
->>>>>>> d11e10c7
     engines: {node: ^18.0.0 || >=20.0.0}
     hasBin: true
     peerDependencies:
@@ -2798,30 +1316,6 @@
         optional: true
       jsdom:
         optional: true
-<<<<<<< HEAD
-    dependencies:
-      '@types/node': 20.14.15
-      '@vitest/expect': 1.6.0
-      '@vitest/runner': 1.6.0
-      '@vitest/snapshot': 1.6.0
-      '@vitest/spy': 1.6.0
-      '@vitest/utils': 1.6.0
-      acorn-walk: 8.3.3
-      chai: 4.5.0
-      debug: 4.3.6
-      execa: 8.0.1
-      local-pkg: 0.5.0
-      magic-string: 0.30.11
-      pathe: 1.1.2
-      picocolors: 1.0.1
-      std-env: 3.7.0
-      strip-literal: 2.1.0
-      tinybench: 2.9.0
-      tinypool: 0.8.4
-      vite: 5.4.0(@types/node@20.14.15)
-      vite-node: 1.6.0(@types/node@20.14.15)
-      why-is-node-running: 2.3.0
-=======
 
   which@2.0.2:
     resolution: {integrity: sha512-BLI3Tl1TW3Pvl70l3yq3Y64i+awpwXqsGBYWkkqMtnbXgrMD+yj7rhW0kuEDxzJaYXGjEW5ogapKNMEKNMjibA==}
@@ -2862,21 +1356,7 @@
       '@jridgewell/gen-mapping': 0.3.5
       '@jridgewell/trace-mapping': 0.3.25
 
-  '@babel/cli@7.24.7(@babel/core@7.24.7)':
-    dependencies:
-      '@babel/core': 7.24.7
-      '@jridgewell/trace-mapping': 0.3.25
-      commander: 6.2.1
-      convert-source-map: 2.0.0
-      fs-readdir-recursive: 1.1.0
-      glob: 7.2.3
-      make-dir: 2.1.0
-      slash: 2.0.0
-    optionalDependencies:
-      '@nicolo-ribaudo/chokidar-2': 2.1.8-no-fsevents.3
-      chokidar: 3.6.0
-
-  '@babel/cli@7.24.7(@babel/core@7.25.2)':
+  '@babel/cli@7.24.8(@babel/core@7.25.2)':
     dependencies:
       '@babel/core': 7.25.2
       '@jridgewell/trace-mapping': 0.3.25
@@ -2895,29 +1375,7 @@
       '@babel/highlight': 7.24.7
       picocolors: 1.0.1
 
-  '@babel/compat-data@7.24.7': {}
-
   '@babel/compat-data@7.25.2': {}
-
-  '@babel/core@7.24.7':
-    dependencies:
-      '@ampproject/remapping': 2.3.0
-      '@babel/code-frame': 7.24.7
-      '@babel/generator': 7.24.7
-      '@babel/helper-compilation-targets': 7.24.7
-      '@babel/helper-module-transforms': 7.24.7(@babel/core@7.24.7)
-      '@babel/helpers': 7.24.7
-      '@babel/parser': 7.24.7
-      '@babel/template': 7.24.7
-      '@babel/traverse': 7.24.7
-      '@babel/types': 7.24.7
-      convert-source-map: 2.0.0
-      debug: 4.3.5
-      gensync: 1.0.0-beta.2
-      json5: 2.2.3
-      semver: 6.3.1
-    transitivePeerDependencies:
-      - supports-color
 
   '@babel/core@7.25.2':
     dependencies:
@@ -2939,13 +1397,6 @@
     transitivePeerDependencies:
       - supports-color
 
-  '@babel/generator@7.24.7':
-    dependencies:
-      '@babel/types': 7.24.7
-      '@jridgewell/gen-mapping': 0.3.5
-      '@jridgewell/trace-mapping': 0.3.25
-      jsesc: 2.5.2
-
   '@babel/generator@7.25.0':
     dependencies:
       '@babel/types': 7.25.2
@@ -2955,15 +1406,7 @@
 
   '@babel/helper-annotate-as-pure@7.24.7':
     dependencies:
-      '@babel/types': 7.24.7
-
-  '@babel/helper-compilation-targets@7.24.7':
-    dependencies:
-      '@babel/compat-data': 7.24.7
-      '@babel/helper-validator-option': 7.24.7
-      browserslist: 4.23.1
-      lru-cache: 5.1.1
-      semver: 6.3.1
+      '@babel/types': 7.25.2
 
   '@babel/helper-compilation-targets@7.25.2':
     dependencies:
@@ -2973,86 +1416,34 @@
       lru-cache: 5.1.1
       semver: 6.3.1
 
-  '@babel/helper-create-class-features-plugin@7.24.7(@babel/core@7.24.7)':
-    dependencies:
-      '@babel/core': 7.24.7
+  '@babel/helper-create-class-features-plugin@7.25.0(@babel/core@7.25.2)':
+    dependencies:
+      '@babel/core': 7.25.2
       '@babel/helper-annotate-as-pure': 7.24.7
-      '@babel/helper-environment-visitor': 7.24.7
-      '@babel/helper-function-name': 7.24.7
-      '@babel/helper-member-expression-to-functions': 7.24.7
+      '@babel/helper-member-expression-to-functions': 7.24.8
       '@babel/helper-optimise-call-expression': 7.24.7
-      '@babel/helper-replace-supers': 7.24.7(@babel/core@7.24.7)
+      '@babel/helper-replace-supers': 7.25.0(@babel/core@7.25.2)
       '@babel/helper-skip-transparent-expression-wrappers': 7.24.7
-      '@babel/helper-split-export-declaration': 7.24.7
+      '@babel/traverse': 7.25.3
       semver: 6.3.1
     transitivePeerDependencies:
       - supports-color
 
-  '@babel/helper-create-class-features-plugin@7.24.7(@babel/core@7.25.2)':
-    dependencies:
-      '@babel/core': 7.25.2
-      '@babel/helper-annotate-as-pure': 7.24.7
-      '@babel/helper-environment-visitor': 7.24.7
-      '@babel/helper-function-name': 7.24.7
-      '@babel/helper-member-expression-to-functions': 7.24.7
-      '@babel/helper-optimise-call-expression': 7.24.7
-      '@babel/helper-replace-supers': 7.24.7(@babel/core@7.25.2)
-      '@babel/helper-skip-transparent-expression-wrappers': 7.24.7
-      '@babel/helper-split-export-declaration': 7.24.7
-      semver: 6.3.1
-    transitivePeerDependencies:
-      - supports-color
-
-  '@babel/helper-environment-visitor@7.24.7':
-    dependencies:
-      '@babel/types': 7.24.7
-
-  '@babel/helper-function-name@7.24.7':
-    dependencies:
-      '@babel/template': 7.24.7
-      '@babel/types': 7.24.7
-
-  '@babel/helper-hoist-variables@7.24.7':
-    dependencies:
-      '@babel/types': 7.24.7
-
-  '@babel/helper-member-expression-to-functions@7.24.7':
-    dependencies:
-      '@babel/traverse': 7.24.7
+  '@babel/helper-member-expression-to-functions@7.24.8':
+    dependencies:
+      '@babel/traverse': 7.25.3
       '@babel/types': 7.25.2
     transitivePeerDependencies:
       - supports-color
 
   '@babel/helper-module-imports@7.18.6':
     dependencies:
-      '@babel/types': 7.24.7
+      '@babel/types': 7.25.2
 
   '@babel/helper-module-imports@7.24.7':
     dependencies:
-      '@babel/traverse': 7.24.7
-      '@babel/types': 7.24.7
-    transitivePeerDependencies:
-      - supports-color
-
-  '@babel/helper-module-transforms@7.24.7(@babel/core@7.24.7)':
-    dependencies:
-      '@babel/core': 7.24.7
-      '@babel/helper-environment-visitor': 7.24.7
-      '@babel/helper-module-imports': 7.24.7
-      '@babel/helper-simple-access': 7.24.7
-      '@babel/helper-split-export-declaration': 7.24.7
-      '@babel/helper-validator-identifier': 7.24.7
-    transitivePeerDependencies:
-      - supports-color
-
-  '@babel/helper-module-transforms@7.24.7(@babel/core@7.25.2)':
-    dependencies:
-      '@babel/core': 7.25.2
-      '@babel/helper-environment-visitor': 7.24.7
-      '@babel/helper-module-imports': 7.24.7
-      '@babel/helper-simple-access': 7.24.7
-      '@babel/helper-split-export-declaration': 7.24.7
-      '@babel/helper-validator-identifier': 7.24.7
+      '@babel/traverse': 7.25.3
+      '@babel/types': 7.25.2
     transitivePeerDependencies:
       - supports-color
 
@@ -3070,58 +1461,36 @@
     dependencies:
       '@babel/types': 7.25.2
 
-  '@babel/helper-plugin-utils@7.24.7': {}
-
-  '@babel/helper-replace-supers@7.24.7(@babel/core@7.24.7)':
-    dependencies:
-      '@babel/core': 7.24.7
-      '@babel/helper-environment-visitor': 7.24.7
-      '@babel/helper-member-expression-to-functions': 7.24.7
+  '@babel/helper-plugin-utils@7.24.8': {}
+
+  '@babel/helper-replace-supers@7.25.0(@babel/core@7.25.2)':
+    dependencies:
+      '@babel/core': 7.25.2
+      '@babel/helper-member-expression-to-functions': 7.24.8
       '@babel/helper-optimise-call-expression': 7.24.7
+      '@babel/traverse': 7.25.3
     transitivePeerDependencies:
       - supports-color
 
-  '@babel/helper-replace-supers@7.24.7(@babel/core@7.25.2)':
-    dependencies:
-      '@babel/core': 7.25.2
-      '@babel/helper-environment-visitor': 7.24.7
-      '@babel/helper-member-expression-to-functions': 7.24.7
-      '@babel/helper-optimise-call-expression': 7.24.7
-    transitivePeerDependencies:
-      - supports-color
-
   '@babel/helper-simple-access@7.24.7':
     dependencies:
-      '@babel/traverse': 7.24.7
-      '@babel/types': 7.24.7
-    transitivePeerDependencies:
-      - supports-color
-
-  '@babel/helper-skip-transparent-expression-wrappers@7.24.7':
-    dependencies:
-      '@babel/traverse': 7.24.7
+      '@babel/traverse': 7.25.3
       '@babel/types': 7.25.2
     transitivePeerDependencies:
       - supports-color
 
-  '@babel/helper-split-export-declaration@7.24.7':
-    dependencies:
-      '@babel/types': 7.24.7
-
-  '@babel/helper-string-parser@7.24.7': {}
+  '@babel/helper-skip-transparent-expression-wrappers@7.24.7':
+    dependencies:
+      '@babel/traverse': 7.25.3
+      '@babel/types': 7.25.2
+    transitivePeerDependencies:
+      - supports-color
 
   '@babel/helper-string-parser@7.24.8': {}
 
   '@babel/helper-validator-identifier@7.24.7': {}
 
-  '@babel/helper-validator-option@7.24.7': {}
-
   '@babel/helper-validator-option@7.24.8': {}
-
-  '@babel/helpers@7.24.7':
-    dependencies:
-      '@babel/template': 7.24.7
-      '@babel/types': 7.24.7
 
   '@babel/helpers@7.25.0':
     dependencies:
@@ -3135,124 +1504,60 @@
       js-tokens: 4.0.0
       picocolors: 1.0.1
 
-  '@babel/parser@7.24.7':
-    dependencies:
-      '@babel/types': 7.24.7
-
   '@babel/parser@7.25.3':
     dependencies:
       '@babel/types': 7.25.2
 
-  '@babel/plugin-syntax-jsx@7.24.7(@babel/core@7.24.7)':
-    dependencies:
-      '@babel/core': 7.24.7
-      '@babel/helper-plugin-utils': 7.24.7
-
   '@babel/plugin-syntax-jsx@7.24.7(@babel/core@7.25.2)':
     dependencies:
       '@babel/core': 7.25.2
-      '@babel/helper-plugin-utils': 7.24.7
-
-  '@babel/plugin-syntax-typescript@7.24.7(@babel/core@7.24.7)':
-    dependencies:
-      '@babel/core': 7.24.7
-      '@babel/helper-plugin-utils': 7.24.7
+      '@babel/helper-plugin-utils': 7.24.8
 
   '@babel/plugin-syntax-typescript@7.24.7(@babel/core@7.25.2)':
     dependencies:
       '@babel/core': 7.25.2
-      '@babel/helper-plugin-utils': 7.24.7
-
-  '@babel/plugin-transform-modules-commonjs@7.24.7(@babel/core@7.24.7)':
-    dependencies:
-      '@babel/core': 7.24.7
-      '@babel/helper-module-transforms': 7.24.7(@babel/core@7.24.7)
-      '@babel/helper-plugin-utils': 7.24.7
+      '@babel/helper-plugin-utils': 7.24.8
+
+  '@babel/plugin-transform-modules-commonjs@7.24.8(@babel/core@7.25.2)':
+    dependencies:
+      '@babel/core': 7.25.2
+      '@babel/helper-module-transforms': 7.25.2(@babel/core@7.25.2)
+      '@babel/helper-plugin-utils': 7.24.8
       '@babel/helper-simple-access': 7.24.7
     transitivePeerDependencies:
       - supports-color
 
-  '@babel/plugin-transform-modules-commonjs@7.24.7(@babel/core@7.25.2)':
-    dependencies:
-      '@babel/core': 7.25.2
-      '@babel/helper-module-transforms': 7.24.7(@babel/core@7.25.2)
-      '@babel/helper-plugin-utils': 7.24.7
-      '@babel/helper-simple-access': 7.24.7
-    transitivePeerDependencies:
-      - supports-color
-
-  '@babel/plugin-transform-typescript@7.24.7(@babel/core@7.24.7)':
-    dependencies:
-      '@babel/core': 7.24.7
-      '@babel/helper-annotate-as-pure': 7.24.7
-      '@babel/helper-create-class-features-plugin': 7.24.7(@babel/core@7.24.7)
-      '@babel/helper-plugin-utils': 7.24.7
-      '@babel/plugin-syntax-typescript': 7.24.7(@babel/core@7.24.7)
-    transitivePeerDependencies:
-      - supports-color
-
-  '@babel/plugin-transform-typescript@7.24.7(@babel/core@7.25.2)':
+  '@babel/plugin-transform-typescript@7.25.2(@babel/core@7.25.2)':
     dependencies:
       '@babel/core': 7.25.2
       '@babel/helper-annotate-as-pure': 7.24.7
-      '@babel/helper-create-class-features-plugin': 7.24.7(@babel/core@7.25.2)
-      '@babel/helper-plugin-utils': 7.24.7
+      '@babel/helper-create-class-features-plugin': 7.25.0(@babel/core@7.25.2)
+      '@babel/helper-plugin-utils': 7.24.8
+      '@babel/helper-skip-transparent-expression-wrappers': 7.24.7
       '@babel/plugin-syntax-typescript': 7.24.7(@babel/core@7.25.2)
     transitivePeerDependencies:
       - supports-color
 
-  '@babel/preset-typescript@7.24.7(@babel/core@7.24.7)':
-    dependencies:
-      '@babel/core': 7.24.7
-      '@babel/helper-plugin-utils': 7.24.7
-      '@babel/helper-validator-option': 7.24.7
-      '@babel/plugin-syntax-jsx': 7.24.7(@babel/core@7.24.7)
-      '@babel/plugin-transform-modules-commonjs': 7.24.7(@babel/core@7.24.7)
-      '@babel/plugin-transform-typescript': 7.24.7(@babel/core@7.24.7)
+  '@babel/preset-typescript@7.24.7(@babel/core@7.25.2)':
+    dependencies:
+      '@babel/core': 7.25.2
+      '@babel/helper-plugin-utils': 7.24.8
+      '@babel/helper-validator-option': 7.24.8
+      '@babel/plugin-syntax-jsx': 7.24.7(@babel/core@7.25.2)
+      '@babel/plugin-transform-modules-commonjs': 7.24.8(@babel/core@7.25.2)
+      '@babel/plugin-transform-typescript': 7.25.2(@babel/core@7.25.2)
     transitivePeerDependencies:
       - supports-color
 
-  '@babel/preset-typescript@7.24.7(@babel/core@7.25.2)':
-    dependencies:
-      '@babel/core': 7.25.2
-      '@babel/helper-plugin-utils': 7.24.7
-      '@babel/helper-validator-option': 7.24.7
-      '@babel/plugin-syntax-jsx': 7.24.7(@babel/core@7.25.2)
-      '@babel/plugin-transform-modules-commonjs': 7.24.7(@babel/core@7.25.2)
-      '@babel/plugin-transform-typescript': 7.24.7(@babel/core@7.25.2)
-    transitivePeerDependencies:
-      - supports-color
-
-  '@babel/runtime@7.24.7':
+  '@babel/runtime@7.25.0':
     dependencies:
       regenerator-runtime: 0.14.1
-
-  '@babel/template@7.24.7':
-    dependencies:
-      '@babel/code-frame': 7.24.7
-      '@babel/parser': 7.24.7
-      '@babel/types': 7.24.7
 
   '@babel/template@7.25.0':
     dependencies:
       '@babel/code-frame': 7.24.7
       '@babel/parser': 7.25.3
       '@babel/types': 7.25.2
-
-  '@babel/traverse@7.24.7':
-    dependencies:
-      '@babel/code-frame': 7.24.7
-      '@babel/generator': 7.24.7
-      '@babel/helper-environment-visitor': 7.24.7
-      '@babel/helper-function-name': 7.24.7
-      '@babel/helper-hoist-variables': 7.24.7
-      '@babel/helper-split-export-declaration': 7.24.7
-      '@babel/parser': 7.24.7
-      '@babel/types': 7.24.7
-      debug: 4.3.5
-      globals: 11.12.0
-    transitivePeerDependencies:
-      - supports-color
 
   '@babel/traverse@7.25.3':
     dependencies:
@@ -3266,12 +1571,6 @@
     transitivePeerDependencies:
       - supports-color
 
-  '@babel/types@7.24.7':
-    dependencies:
-      '@babel/helper-string-parser': 7.24.7
-      '@babel/helper-validator-identifier': 7.24.7
-      to-fast-properties: 2.0.0
-
   '@babel/types@7.25.2':
     dependencies:
       '@babel/helper-string-parser': 7.24.8
@@ -3353,33 +1652,22 @@
   '@jridgewell/gen-mapping@0.3.5':
     dependencies:
       '@jridgewell/set-array': 1.2.1
-      '@jridgewell/sourcemap-codec': 1.4.15
+      '@jridgewell/sourcemap-codec': 1.5.0
       '@jridgewell/trace-mapping': 0.3.25
 
   '@jridgewell/resolve-uri@3.1.2': {}
 
   '@jridgewell/set-array@1.2.1': {}
 
-  '@jridgewell/sourcemap-codec@1.4.15': {}
-
   '@jridgewell/sourcemap-codec@1.5.0': {}
 
   '@jridgewell/trace-mapping@0.3.25':
     dependencies:
       '@jridgewell/resolve-uri': 3.1.2
-      '@jridgewell/sourcemap-codec': 1.4.15
+      '@jridgewell/sourcemap-codec': 1.5.0
 
   '@nicolo-ribaudo/chokidar-2@2.1.8-no-fsevents.3':
     optional: true
-
-  '@rollup/plugin-babel@6.0.4(@babel/core@7.24.7)(@types/babel__core@7.20.5)(rollup@4.20.0)':
-    dependencies:
-      '@babel/core': 7.24.7
-      '@babel/helper-module-imports': 7.18.6
-      '@rollup/pluginutils': 5.1.0(rollup@4.20.0)
-    optionalDependencies:
-      '@types/babel__core': 7.20.5
-      rollup: 4.20.0
 
   '@rollup/plugin-babel@6.0.4(@babel/core@7.25.2)(@types/babel__core@7.20.5)(rollup@4.20.0)':
     dependencies:
@@ -3390,16 +1678,16 @@
       '@types/babel__core': 7.20.5
       rollup: 4.20.0
 
-  '@rollup/plugin-node-resolve@15.2.3(rollup@4.18.1)':
-    dependencies:
-      '@rollup/pluginutils': 5.1.0(rollup@4.18.1)
+  '@rollup/plugin-node-resolve@15.2.3(rollup@4.20.0)':
+    dependencies:
+      '@rollup/pluginutils': 5.1.0(rollup@4.20.0)
       '@types/resolve': 1.20.2
       deepmerge: 4.3.1
       is-builtin-module: 3.2.1
       is-module: 1.0.0
       resolve: 1.22.8
     optionalDependencies:
-      rollup: 4.18.1
+      rollup: 4.20.0
 
   '@rollup/plugin-typescript@11.1.6(rollup@4.20.0)(tslib@2.6.3)(typescript@5.5.4)':
     dependencies:
@@ -3410,14 +1698,6 @@
       rollup: 4.20.0
       tslib: 2.6.3
 
-  '@rollup/pluginutils@5.1.0(rollup@4.18.1)':
-    dependencies:
-      '@types/estree': 1.0.5
-      estree-walker: 2.0.2
-      picomatch: 2.3.1
-    optionalDependencies:
-      rollup: 4.18.1
-
   '@rollup/pluginutils@5.1.0(rollup@4.20.0)':
     dependencies:
       '@types/estree': 1.0.5
@@ -3426,106 +1706,58 @@
     optionalDependencies:
       rollup: 4.20.0
 
-  '@rollup/rollup-android-arm-eabi@4.18.1':
-    optional: true
-
   '@rollup/rollup-android-arm-eabi@4.20.0':
     optional: true
 
-  '@rollup/rollup-android-arm64@4.18.1':
-    optional: true
-
   '@rollup/rollup-android-arm64@4.20.0':
     optional: true
 
-  '@rollup/rollup-darwin-arm64@4.18.1':
-    optional: true
-
   '@rollup/rollup-darwin-arm64@4.20.0':
     optional: true
 
-  '@rollup/rollup-darwin-x64@4.18.1':
-    optional: true
-
   '@rollup/rollup-darwin-x64@4.20.0':
     optional: true
 
-  '@rollup/rollup-linux-arm-gnueabihf@4.18.1':
-    optional: true
-
   '@rollup/rollup-linux-arm-gnueabihf@4.20.0':
     optional: true
 
-  '@rollup/rollup-linux-arm-musleabihf@4.18.1':
-    optional: true
-
   '@rollup/rollup-linux-arm-musleabihf@4.20.0':
     optional: true
 
-  '@rollup/rollup-linux-arm64-gnu@4.18.1':
-    optional: true
-
   '@rollup/rollup-linux-arm64-gnu@4.20.0':
     optional: true
 
-  '@rollup/rollup-linux-arm64-musl@4.18.1':
-    optional: true
-
   '@rollup/rollup-linux-arm64-musl@4.20.0':
     optional: true
 
-  '@rollup/rollup-linux-powerpc64le-gnu@4.18.1':
-    optional: true
-
   '@rollup/rollup-linux-powerpc64le-gnu@4.20.0':
     optional: true
 
-  '@rollup/rollup-linux-riscv64-gnu@4.18.1':
-    optional: true
-
   '@rollup/rollup-linux-riscv64-gnu@4.20.0':
     optional: true
 
-  '@rollup/rollup-linux-s390x-gnu@4.18.1':
-    optional: true
-
   '@rollup/rollup-linux-s390x-gnu@4.20.0':
     optional: true
 
-  '@rollup/rollup-linux-x64-gnu@4.18.1':
-    optional: true
-
   '@rollup/rollup-linux-x64-gnu@4.20.0':
     optional: true
 
-  '@rollup/rollup-linux-x64-musl@4.18.1':
-    optional: true
-
   '@rollup/rollup-linux-x64-musl@4.20.0':
     optional: true
 
-  '@rollup/rollup-win32-arm64-msvc@4.18.1':
-    optional: true
-
   '@rollup/rollup-win32-arm64-msvc@4.20.0':
     optional: true
 
-  '@rollup/rollup-win32-ia32-msvc@4.18.1':
-    optional: true
-
   '@rollup/rollup-win32-ia32-msvc@4.20.0':
     optional: true
 
-  '@rollup/rollup-win32-x64-msvc@4.18.1':
-    optional: true
-
   '@rollup/rollup-win32-x64-msvc@4.20.0':
     optional: true
 
   '@types/babel__core@7.20.5':
     dependencies:
-      '@babel/parser': 7.24.7
-      '@babel/types': 7.24.7
+      '@babel/parser': 7.25.3
+      '@babel/types': 7.25.2
       '@types/babel__generator': 7.6.8
       '@types/babel__template': 7.4.4
       '@types/babel__traverse': 7.20.6
@@ -3536,16 +1768,16 @@
 
   '@types/babel__template@7.4.4':
     dependencies:
-      '@babel/parser': 7.24.7
-      '@babel/types': 7.24.7
+      '@babel/parser': 7.25.3
+      '@babel/types': 7.25.2
 
   '@types/babel__traverse@7.20.6':
     dependencies:
-      '@babel/types': 7.24.7
+      '@babel/types': 7.25.2
 
   '@types/estree@1.0.5': {}
 
-  '@types/node@20.14.12':
+  '@types/node@20.14.15':
     dependencies:
       undici-types: 5.26.5
 
@@ -3589,11 +1821,11 @@
       loupe: 3.1.1
       tinyrainbow: 1.2.0
 
-  '@vue/reactivity@3.4.30':
-    dependencies:
-      '@vue/shared': 3.4.30
-
-  '@vue/shared@3.4.30': {}
+  '@vue/reactivity@3.4.37':
+    dependencies:
+      '@vue/shared': 3.4.37
+
+  '@vue/shared@3.4.37': {}
 
   ansi-regex@5.0.1: {}
 
@@ -3613,11 +1845,11 @@
 
   assertion-error@2.0.1: {}
 
-  babel-plugin-tester@11.0.4(@babel/core@7.24.7):
-    dependencies:
-      '@babel/core': 7.24.7
-      core-js: 3.37.1
-      debug: 4.3.5
+  babel-plugin-tester@11.0.4(@babel/core@7.25.2):
+    dependencies:
+      '@babel/core': 7.25.2
+      core-js: 3.38.0
+      debug: 4.3.6
       lodash.mergewith: 4.6.2
       prettier: 2.8.8
       strip-indent: 3.0.0
@@ -3639,13 +1871,6 @@
       fill-range: 7.1.1
     optional: true
 
-  browserslist@4.23.1:
-    dependencies:
-      caniuse-lite: 1.0.30001636
-      electron-to-chromium: 1.4.811
-      node-releases: 2.0.14
-      update-browserslist-db: 1.0.16(browserslist@4.23.1)
-
   browserslist@4.23.3:
     dependencies:
       caniuse-lite: 1.0.30001651
@@ -3656,8 +1881,6 @@
   builtin-modules@3.3.0: {}
 
   cac@6.7.14: {}
-
-  caniuse-lite@1.0.30001636: {}
 
   caniuse-lite@1.0.30001651: {}
 
@@ -3733,7 +1956,7 @@
 
   convert-source-map@2.0.0: {}
 
-  core-js@3.37.1: {}
+  core-js@3.38.0: {}
 
   cross-spawn@7.0.3:
     dependencies:
@@ -3743,21 +1966,15 @@
 
   date-fns@2.30.0:
     dependencies:
-      '@babel/runtime': 7.24.7
-
-  debug@4.3.5:
+      '@babel/runtime': 7.25.0
+
+  debug@4.3.6:
     dependencies:
       ms: 2.1.2
 
-  debug@4.3.6:
-    dependencies:
-      ms: 2.1.2
-
   deep-eql@5.0.2: {}
 
   deepmerge@4.3.1: {}
-
-  electron-to-chromium@1.4.811: {}
 
   electron-to-chromium@1.5.6: {}
 
@@ -3878,7 +2095,7 @@
     dependencies:
       builtin-modules: 3.3.0
 
-  is-core-module@2.14.0:
+  is-core-module@2.15.0:
     dependencies:
       hasown: 2.0.2
 
@@ -3941,8 +2158,6 @@
   ms@2.1.2: {}
 
   nanoid@3.3.7: {}
-
-  node-releases@2.0.14: {}
 
   node-releases@2.0.18: {}
 
@@ -3987,6 +2202,8 @@
 
   prettier@2.8.8: {}
 
+  prettier@3.3.3: {}
+
   readdirp@3.6.0:
     dependencies:
       picomatch: 2.3.1
@@ -3998,31 +2215,9 @@
 
   resolve@1.22.8:
     dependencies:
-      is-core-module: 2.14.0
+      is-core-module: 2.15.0
       path-parse: 1.0.7
       supports-preserve-symlinks-flag: 1.0.0
-
-  rollup@4.18.1:
-    dependencies:
-      '@types/estree': 1.0.5
-    optionalDependencies:
-      '@rollup/rollup-android-arm-eabi': 4.18.1
-      '@rollup/rollup-android-arm64': 4.18.1
-      '@rollup/rollup-darwin-arm64': 4.18.1
-      '@rollup/rollup-darwin-x64': 4.18.1
-      '@rollup/rollup-linux-arm-gnueabihf': 4.18.1
-      '@rollup/rollup-linux-arm-musleabihf': 4.18.1
-      '@rollup/rollup-linux-arm64-gnu': 4.18.1
-      '@rollup/rollup-linux-arm64-musl': 4.18.1
-      '@rollup/rollup-linux-powerpc64le-gnu': 4.18.1
-      '@rollup/rollup-linux-riscv64-gnu': 4.18.1
-      '@rollup/rollup-linux-s390x-gnu': 4.18.1
-      '@rollup/rollup-linux-x64-gnu': 4.18.1
-      '@rollup/rollup-linux-x64-musl': 4.18.1
-      '@rollup/rollup-win32-arm64-msvc': 4.18.1
-      '@rollup/rollup-win32-ia32-msvc': 4.18.1
-      '@rollup/rollup-win32-x64-msvc': 4.18.1
-      fsevents: 2.3.3
 
   rollup@4.20.0:
     dependencies:
@@ -4132,12 +2327,6 @@
   undici-types@6.13.0:
     optional: true
 
-  update-browserslist-db@1.0.16(browserslist@4.23.1):
-    dependencies:
-      browserslist: 4.23.1
-      escalade: 3.1.2
-      picocolors: 1.0.1
-
   update-browserslist-db@1.1.0(browserslist@4.23.3):
     dependencies:
       browserslist: 4.23.3
@@ -4146,15 +2335,15 @@
 
   validate-html-nesting@1.2.2: {}
 
-  vite-node@2.0.5(@types/node@20.14.12):
+  vite-node@2.0.5(@types/node@20.14.15):
     dependencies:
       cac: 6.7.14
       debug: 4.3.6
       pathe: 1.1.2
       tinyrainbow: 1.2.0
-      vite: 5.4.0(@types/node@20.14.12)
->>>>>>> d11e10c7
+      vite: 5.4.0(@types/node@20.14.15)
     transitivePeerDependencies:
+      - '@types/node'
       - less
       - lightningcss
       - sass
@@ -4163,35 +2352,7 @@
       - sugarss
       - supports-color
       - terser
-    dev: true
-
-<<<<<<< HEAD
-  /vitest@2.0.5:
-    resolution: {integrity: sha512-8GUxONfauuIdeSl5f9GTgVEpg5BTOlplET4WEDaeY2QBiN8wSm68vxN/tb5z405OwppfoCavnwXafiaYBC/xOA==}
-    engines: {node: ^18.0.0 || >=20.0.0}
-    hasBin: true
-    peerDependencies:
-      '@edge-runtime/vm': '*'
-      '@types/node': ^18.0.0 || >=20.0.0
-      '@vitest/browser': 2.0.5
-      '@vitest/ui': 2.0.5
-      happy-dom: '*'
-      jsdom: '*'
-    peerDependenciesMeta:
-      '@edge-runtime/vm':
-        optional: true
-      '@types/node':
-        optional: true
-      '@vitest/browser':
-        optional: true
-      '@vitest/ui':
-        optional: true
-      happy-dom:
-        optional: true
-      jsdom:
-        optional: true
-    dependencies:
-=======
+
   vite-node@2.0.5(@types/node@22.2.0):
     dependencies:
       cac: 6.7.14
@@ -4210,13 +2371,13 @@
       - supports-color
       - terser
 
-  vite@5.4.0(@types/node@20.14.12):
+  vite@5.4.0(@types/node@20.14.15):
     dependencies:
       esbuild: 0.23.0
       postcss: 8.4.41
       rollup: 4.20.0
     optionalDependencies:
-      '@types/node': 20.14.12
+      '@types/node': 20.14.15
       fsevents: 2.3.3
 
   vite@5.4.0(@types/node@22.2.0):
@@ -4228,9 +2389,8 @@
       '@types/node': 22.2.0
       fsevents: 2.3.3
 
-  vitest@2.0.5(@types/node@20.14.12):
-    dependencies:
->>>>>>> d11e10c7
+  vitest@2.0.5(@types/node@20.14.15):
+    dependencies:
       '@ampproject/remapping': 2.3.0
       '@vitest/expect': 2.0.5
       '@vitest/pretty-format': 2.0.5
@@ -4247,24 +2407,16 @@
       tinybench: 2.9.0
       tinypool: 1.0.0
       tinyrainbow: 1.2.0
-<<<<<<< HEAD
       vite: 5.4.0(@types/node@20.14.15)
-      vite-node: 2.0.5
-      why-is-node-running: 2.3.0
-=======
-      vite: 5.4.0(@types/node@20.14.12)
-      vite-node: 2.0.5(@types/node@20.14.12)
+      vite-node: 2.0.5(@types/node@20.14.15)
       why-is-node-running: 2.3.0
     optionalDependencies:
-      '@types/node': 20.14.12
->>>>>>> d11e10c7
+      '@types/node': 20.14.15
     transitivePeerDependencies:
       - less
       - lightningcss
       - sass
       - sass-embedded
-<<<<<<< HEAD
-=======
       - stylus
       - sugarss
       - supports-color
@@ -4298,63 +2450,35 @@
       - lightningcss
       - sass
       - sass-embedded
->>>>>>> d11e10c7
       - stylus
       - sugarss
       - supports-color
       - terser
-    dev: true
-
-  /which@2.0.2:
-    resolution: {integrity: sha512-BLI3Tl1TW3Pvl70l3yq3Y64i+awpwXqsGBYWkkqMtnbXgrMD+yj7rhW0kuEDxzJaYXGjEW5ogapKNMEKNMjibA==}
-    engines: {node: '>= 8'}
-    hasBin: true
+
+  which@2.0.2:
     dependencies:
       isexe: 2.0.0
-    dev: true
-
-<<<<<<< HEAD
-  /why-is-node-running@2.3.0:
-    resolution: {integrity: sha512-hUrmaWBdVDcxvYqnyh09zunKzROWjbZTiNy8dBEjkS7ehEDQibXJ7XvlmtbwuTclUiIyN+CyXQD4Vmko8fNm8w==}
-    engines: {node: '>=8'}
-    hasBin: true
-=======
+
   why-is-node-running@2.3.0:
->>>>>>> d11e10c7
     dependencies:
       siginfo: 2.0.0
       stackback: 0.0.2
-    dev: true
-
-  /wrap-ansi@7.0.0:
-    resolution: {integrity: sha512-YVGIj2kamLSTxw6NsZjoBxfSwsn0ycdesmc4p+Q21c5zPuZ1pl+NfxVdxPtdHvmNVOQ6XSYG4AUtyt/Fi7D16Q==}
-    engines: {node: '>=10'}
+
+  wrap-ansi@7.0.0:
     dependencies:
       ansi-styles: 4.3.0
       string-width: 4.2.3
       strip-ansi: 6.0.1
-    dev: true
-
-  /wrappy@1.0.2:
-    resolution: {integrity: sha512-l4Sp/DRseor9wL6EvV2+TuQn63dMkPjZ/sp9XkghTEbV9KlPS1xUsZ3u7/IQO4wxtcFB4bgpQPRcR3QCvezPcQ==}
-    dev: true
-
-  /y18n@5.0.8:
-    resolution: {integrity: sha512-0pfFzegeDWJHJIAmTLRP2DwHjdF5s7jo9tuztdQxAhINCdvS+3nGINqPd00AphqJR/0LhANUS6/+7SCb98YOfA==}
-    engines: {node: '>=10'}
-    dev: true
-
-  /yallist@3.1.1:
-    resolution: {integrity: sha512-a4UGQaWPH59mOXUYnAG2ewncQS4i4F43Tv3JoAM+s2VDAmS9NsK8GpDMLrCHPksFT7h3K6TOoUNn2pb7RoXx4g==}
-
-  /yargs-parser@21.1.1:
-    resolution: {integrity: sha512-tVpsJW7DdjecAiFpbIB1e3qxIQsE6NoPc5/eTdrbbIC4h0LVsWhnoa3g+m2HclBIujHzsxZ4VJVA+GUuc2/LBw==}
-    engines: {node: '>=12'}
-    dev: true
-
-  /yargs@17.7.2:
-    resolution: {integrity: sha512-7dSzzRQ++CKnNI/krKnYRV7JKKPUXMEh61soaHKg9mrWEhzFWhFnxPxGl+69cD1Ou63C13NUPCnmIcrvqCuM6w==}
-    engines: {node: '>=12'}
+
+  wrappy@1.0.2: {}
+
+  y18n@5.0.8: {}
+
+  yallist@3.1.1: {}
+
+  yargs-parser@21.1.1: {}
+
+  yargs@17.7.2:
     dependencies:
       cliui: 8.0.1
       escalade: 3.1.2
@@ -4362,14 +2486,4 @@
       require-directory: 2.1.1
       string-width: 4.2.3
       y18n: 5.0.8
-<<<<<<< HEAD
-      yargs-parser: 21.1.1
-    dev: true
-
-  /yocto-queue@1.1.1:
-    resolution: {integrity: sha512-b4JR1PFR10y1mKjhHY9LaGo6tmrgjit7hxVIeAmyMw3jegXR4dhYqLaQF5zMXZxY7tLpMyJeLjr1C4rLmkVe8g==}
-    engines: {node: '>=12.20'}
-    dev: true
-=======
-      yargs-parser: 21.1.1
->>>>>>> d11e10c7
+      yargs-parser: 21.1.1