import { code, Prose, refkey } from "@alloy-js/core";
import { d } from "@alloy-js/core/testing";
import { describe, expect, it } from "vitest";
import * as py from "../src/index.js";
import { abcModule } from "../src/index.js";
import {
  assertFileContents,
  toSourceText,
  toSourceTextMultiple,
} from "./utils.js";

describe("Function Declaration", () => {
  it("renders a function with no body as 'pass'", () => {
    const result = toSourceText([<py.FunctionDeclaration name="foo" />]);
    expect(result).toRenderTo(d`
      def foo():
          pass

        
    `);
  });

  it("renders a function with no body as 'pass' with return type", () => {
    const result = toSourceText([
      <py.FunctionDeclaration name="foo" returnType={{ children: "int" }} />,
    ]);
    expect(result).toRenderTo(d`
      def foo() -> int:
          pass


    `);
  });

  it("renders a function that calls another function", () => {
    const refkeyFoo = refkey();
    const result = toSourceText([
      <py.StatementList>
        <py.FunctionDeclaration
          name="foo"
          returnType={{ children: "int" }}
          refkey={refkeyFoo}
        />
        <py.FunctionDeclaration name="bar" returnType={{ children: "int" }}>
          <py.VariableDeclaration
            name="result"
            type={{ children: "int" }}
            initializer={
              <py.FunctionCallExpression target={refkeyFoo} args={[]} />
            }
          />
        </py.FunctionDeclaration>
      </py.StatementList>,
    ]);
    expect(result).toRenderTo(d`
      def foo() -> int:
          pass

      def bar() -> int:
          result: int = foo()


    `);
  });

  it("renders an instance function with a body", () => {
    const result = toSourceText([
      <py.ClassDeclaration name="MyClass">
        <py.MethodDeclaration name="bar">print('hi')</py.MethodDeclaration>
      </py.ClassDeclaration>,
    ]);
    expect(result).toRenderTo(d`
      class MyClass:
          def bar(self):
              print('hi')


              
    `);
  });

  it("renders a function with parameters", () => {
    const result = toSourceText([
      <py.FunctionDeclaration
        name="baz"
        parameters={[
          { name: "x", type: { children: "int" } },
          { name: "y", default: 0 },
          { name: "z", type: { children: "int" }, default: 42 },
        ]}
        args={true}
        kwargs={true}
      >
        print(x, y)
      </py.FunctionDeclaration>,
    ]);
    expect(result).toRenderTo(
      d`
        def baz(x: int, y=0, z: int = 42, *args, **kwargs):
            print(x, y)


      `,
    );
  });

  it("renders an __init__ function with no body as 'pass'", () => {
    const result = toSourceText([
      <py.ClassDeclaration name="MyClass">
        <py.DunderMethodDeclaration
          name="__init__"
          parameters={[{ name: "x" }]}
        />
      </py.ClassDeclaration>,
    ]);
    expect(result).toRenderTo(d`
      class MyClass:
          def __init__(self, x):
              pass

      
      
    `);
  });

  it("can be an async function", () => {
    expect(toSourceText([<py.FunctionDeclaration async name="foo" />])).toBe(d`
      async def foo():
          pass

    `);
  });

  it("can be an async function with returnType", () => {
    expect(
      toSourceText([
        <py.FunctionDeclaration
          async
          name="foo"
          returnType={{ children: "Foo" }}
        />,
      ]),
    ).toBe(d`
      async def foo() -> Foo:
          pass

    `);
  });

  it("can be an async function with returnType element with Reference", () => {
    expect(
      toSourceText([
        <py.StatementList>
          <py.ClassDeclaration name="Foo" refkey={refkey("Foo")} />
          <py.FunctionDeclaration
            async
            name="foo"
            returnType={{ children: refkey("Foo") }}
          />
        </py.StatementList>,
      ]),
    ).toBe(d`
      class Foo:
          pass

      async def foo() -> Foo:
          pass

    `);
  });

  it("can be an async function with returnType element with list of References", () => {
    expect(
      toSourceText([
        <py.StatementList>
          <py.ClassDeclaration name="Foo" refkey={refkey("Foo")} />
          <py.FunctionDeclaration
            async
            name="foo"
            returnType={{ children: code`list[${refkey("Foo")}]` }}
          />
        </py.StatementList>,
      ]),
    ).toBe(d`
      class Foo:
          pass

      async def foo() -> list[Foo]:
          pass

    `);
  });

  it("can be an async method", () => {
    const decl = (
      <py.StatementList>
        <py.ClassDeclaration name="MyClass">
          <py.StatementList>
            <py.MethodDeclaration
              async
              name="my_method"
              returnType={{ children: "str" }}
            >
              return "async result"
            </py.MethodDeclaration>
          </py.StatementList>
        </py.ClassDeclaration>
      </py.StatementList>
    );

    expect(toSourceText([decl])).toBe(d`
      class MyClass:
          async def my_method(self) -> str:
              return "async result"


    `);
  });

  it("can be an async class method", () => {
    const decl = (
      <py.StatementList>
        <py.ClassDeclaration name="MyClass">
          <py.StatementList>
            <py.ClassMethodDeclaration
              async
              name="create_async"
              returnType={{ children: "MyClass" }}
            >
              return cls()
            </py.ClassMethodDeclaration>
          </py.StatementList>
        </py.ClassDeclaration>
      </py.StatementList>
    );

    expect(toSourceText([decl])).toBe(d`
      class MyClass:
          @classmethod
          async def create_async(cls) -> MyClass:
              return cls()


    `);
  });

  it("can be an async static method", () => {
    const decl = (
      <py.StatementList>
        <py.ClassDeclaration name="MyClass">
          <py.StatementList>
            <py.StaticMethodDeclaration
              async
              name="utility"
              returnType={{ children: "str" }}
            >
              return "utility result"
            </py.StaticMethodDeclaration>
          </py.StatementList>
        </py.ClassDeclaration>
      </py.StatementList>
    );

    expect(toSourceText([decl])).toBe(d`
      class MyClass:
          @staticmethod
          async def utility() -> str:
              return "utility result"


    `);
  });

  it("can be an async dunder method", () => {
    const decl = (
      <py.StatementList>
        <py.ClassDeclaration name="MyClass">
          <py.StatementList>
            <py.DunderMethodDeclaration
              async
              name="__aenter__"
              returnType={{ children: "MyClass" }}
            >
              return self
            </py.DunderMethodDeclaration>
          </py.StatementList>
        </py.ClassDeclaration>
      </py.StatementList>
    );

    expect(toSourceText([decl])).toBe(d`
      class MyClass:
          async def __aenter__(self) -> MyClass:
              return self


    `);
  });

  it("can be an async constructor", () => {
    const decl = (
      <py.StatementList>
        <py.ClassDeclaration name="MyClass">
          <py.StatementList>
            <py.ConstructorDeclaration
              async
              returnType={{ children: "MyClass" }}
            >
              return super().__new__(cls)
            </py.ConstructorDeclaration>
          </py.StatementList>
        </py.ClassDeclaration>
      </py.StatementList>
    );

    expect(toSourceText([decl])).toBe(d`
      class MyClass:
          async def __new__(cls) -> MyClass:
              return super().__new__(cls)


    `);
  });

  it("supports parameters", () => {
    const decl = (
      <py.FunctionDeclaration
        name="foo"
        parameters={[{ name: "a" }, { name: "b" }]}
      >
        return a + b
      </py.FunctionDeclaration>
    );

    expect(toSourceText([decl])).toBe(d`
      def foo(a, b):
          return a + b

    `);
  });
  it("supports type parameters", () => {
    const decl = (
      <py.FunctionDeclaration
        name="foo"
        parameters={[{ name: "a" }, { name: "b" }]}
        typeParameters={["T", "U"]}
      >
        return a + b
      </py.FunctionDeclaration>
    );

    expect(toSourceText([decl])).toBe(d`
      def foo[T, U](a, b):
          return a + b

    `);
  });
  it("renders method with parameters", () => {
    const parameters = [{ name: "x", type: { children: "int" } }];
    const decl = (
      <py.ClassDeclaration name="MyClass">
        <py.MethodDeclaration name="foo" parameters={parameters}>
          self.attribute = "value"
        </py.MethodDeclaration>
      </py.ClassDeclaration>
    );

    expect(toSourceText([decl])).toBe(d`
      class MyClass:
          def foo(self, x: int):
              self.attribute = "value"


    `);
  });
  it("renders class method with parameters", () => {
    const parameters = [{ name: "x", type: { children: "int" } }];
    const decl = (
      <py.ClassDeclaration name="MyClass">
        <py.ClassMethodDeclaration name="foo" parameters={parameters}>
          self.attribute = "value"
        </py.ClassMethodDeclaration>
      </py.ClassDeclaration>
    );

    expect(toSourceText([decl])).toBe(d`
      class MyClass:
          @classmethod
          def foo(cls, x: int):
              self.attribute = "value"


    `);
  });
  it("renders static method with parameters", () => {
    const parameters = [{ name: "x", type: { children: "int" } }];
    const decl = (
      <py.ClassDeclaration name="MyClass">
        <py.StaticMethodDeclaration name="foo" parameters={parameters}>
          attribute = "value"
        </py.StaticMethodDeclaration>
      </py.ClassDeclaration>
    );

    expect(toSourceText([decl])).toBe(d`
      class MyClass:
          @staticmethod
          def foo(x: int):
              attribute = "value"


    `);
  });
  it("renders abstract methods", () => {
    const parameters = [{ name: "x", type: { children: "int" } }];
    const decl = (
      <py.StatementList>
        <py.ClassDeclaration name="MyClass">
          <py.StatementList>
            <py.MethodDeclaration
              name="methoddef"
              parameters={parameters}
              abstract
            />
            <py.ClassMethodDeclaration
              name="classdef"
              parameters={parameters}
              abstract
            />
            <py.StaticMethodDeclaration
              name="staticdef"
              parameters={parameters}
              abstract
            />
          </py.StatementList>
        </py.ClassDeclaration>
      </py.StatementList>
    );

    expect(toSourceText([decl], { externals: [abcModule] })).toBe(d`
      from abc import abstractmethod

      class MyClass:
          @abstractmethod
          def methoddef(self, x: int):
              pass

          @classmethod
          @abstractmethod
          def classdef(cls, x: int):
              pass

          @staticmethod
          @abstractmethod
          def staticdef(x: int):
              pass


    `);
  });
<<<<<<< HEAD
  it("renders normal property, getter, setter, deleter", () => {
    const setterParameters = [{ name: "value" }];
=======
  it("renders empty property, setter, deleter", () => {
>>>>>>> 0cd42ea7
    const decl = (
      <py.StatementList>
        <py.ClassDeclaration name="MyClass">
          <py.StatementList>
<<<<<<< HEAD
            <py.MethodDeclaration name="x" property="property" />
            <py.MethodDeclaration name="x" property="getter" />
            <py.MethodDeclaration
              name="x"
              property="setter"
              parameters={setterParameters}
            />
            <py.MethodDeclaration name="x" property="deleter" />
            <py.ClassMethodDeclaration name="y" property="property" />
            <py.ClassMethodDeclaration name="y" property="getter" />
            <py.ClassMethodDeclaration
              name="y"
              property="setter"
              parameters={setterParameters}
            />
            <py.ClassMethodDeclaration name="y" property="deleter" />
            <py.StaticMethodDeclaration name="z" property="property" />
            <py.StaticMethodDeclaration name="z" property="getter" />
            <py.StaticMethodDeclaration
              name="z"
              property="setter"
              parameters={setterParameters}
            />
            <py.StaticMethodDeclaration name="z" property="deleter" />
=======
            <py.PropertyDeclaration name="x">
              <py.PropertyDeclaration.Setter />
              <py.PropertyDeclaration.Deleter />
            </py.PropertyDeclaration>
>>>>>>> 0cd42ea7
          </py.StatementList>
        </py.ClassDeclaration>
      </py.StatementList>
    );

    expect(toSourceText([decl], { externals: [abcModule] })).toBe(d`
      class MyClass:
          @property
          def x(self):
<<<<<<< HEAD
              pass

          @x.getter
          def x(self):
              pass

          @x.setter
          def x(self, value):
              pass

          @x.deleter
          def x(self):
              pass

          @classmethod
          @property
          def y(cls):
              pass

          @classmethod
          @y.getter
          def y(cls):
              pass

          @classmethod
          @y.setter
          def y(cls, value):
              pass

          @classmethod
          @y.deleter
          def y(cls):
              pass

          @staticmethod
          @property
          def z():
              pass

          @staticmethod
          @z.getter
          def z():
              pass

          @staticmethod
          @z.setter
          def z(value):
              pass

          @staticmethod
          @z.deleter
          def z():
              pass
=======
              raise NotImplementedError

          @x.setter
          def x(self, value) -> None:
              raise NotImplementedError

          @x.deleter
          def x(self) -> None:
              raise NotImplementedError


    `);
  });
  it("renders normal property, setter, deleter with children and type", () => {
    const decl = (
      <py.StatementList>
        <py.ClassDeclaration name="MyClass">
          <py.StatementList>
            <py.PropertyDeclaration name="x" type={{ children: "int" }}>
              something
              <py.PropertyDeclaration.Setter>
                something else
              </py.PropertyDeclaration.Setter>
              <py.PropertyDeclaration.Deleter>
                some other thing
              </py.PropertyDeclaration.Deleter>
            </py.PropertyDeclaration>
          </py.StatementList>
        </py.ClassDeclaration>
      </py.StatementList>
    );

    expect(toSourceText([decl], { externals: [abcModule] })).toBe(d`
      class MyClass:
          @property
          def x(self) -> int:
              something

          @x.setter
          def x(self, value: int) -> None:
              something else

          @x.deleter
          def x(self) -> None:
              some other thing


    `);
  });
  it("renders normal property, setter, deleter with children and type, overriding the setter type", () => {
    const propertyDoc = (
      <py.FunctionDoc
        description={[<Prose>Property documentation.</Prose>]}
        style="google"
      />
    );
    const setterDoc = (
      <py.FunctionDoc
        description={[
          <Prose>We can receive a string, a float, or a str.</Prose>,
        ]}
        style="google"
      />
    );
    const deleterDoc = (
      <py.FunctionDoc
        description={[<Prose>Deleter documentation.</Prose>]}
        style="google"
      />
    );
    const decl = (
      <py.StatementList>
        <py.ClassDeclaration name="MyClass">
          <py.StatementList>
            <py.PropertyDeclaration
              name="x"
              type={{ children: "int" }}
              doc={propertyDoc}
            >
              something
              <py.PropertyDeclaration.Setter
                type={{
                  children: [
                    { children: "int" },
                    { children: "float" },
                    { children: "str" },
                  ],
                }}
                doc={setterDoc}
              >
                self._string = str(value)
              </py.PropertyDeclaration.Setter>
              <py.PropertyDeclaration.Deleter doc={deleterDoc}>
                some other thing
              </py.PropertyDeclaration.Deleter>
            </py.PropertyDeclaration>
          </py.StatementList>
        </py.ClassDeclaration>
      </py.StatementList>
    );

    expect(toSourceText([decl], { externals: [abcModule] })).toBe(d`
      class MyClass:
          @property
          def x(self) -> int:
              """
              Property documentation.
              """
              something

          @x.setter
          def x(self, value: int | float | str) -> None:
              """
              We can receive a string, a float, or a str.
              """
              self._string = str(value)

          @x.deleter
          def x(self) -> None:
              """
              Deleter documentation.
              """
              some other thing
>>>>>>> 0cd42ea7


    `);
  });
  it("renders property and function with the same name, renaming the latter to avoid conflict", () => {
<<<<<<< HEAD
    const setterParameters = [{ name: "value" }];
=======
>>>>>>> 0cd42ea7
    const decl = (
      <py.StatementList>
        <py.ClassDeclaration name="MyClass">
          <py.StatementList>
<<<<<<< HEAD
            <py.MethodDeclaration name="x" property="property" />
            <py.MethodDeclaration name="x" property="getter" />
            <py.MethodDeclaration
              name="x"
              property="setter"
              parameters={setterParameters}
            />
            <py.MethodDeclaration name="x" property="deleter" />
=======
            <py.PropertyDeclaration name="x">
              something
              <py.PropertyDeclaration.Setter />
              <py.PropertyDeclaration.Deleter />
            </py.PropertyDeclaration>
>>>>>>> 0cd42ea7
            <py.MethodDeclaration name="x" />
          </py.StatementList>
        </py.ClassDeclaration>
        <py.FunctionDeclaration name="x" />
      </py.StatementList>
    );

    expect(toSourceText([decl], { externals: [abcModule] })).toBe(d`
      class MyClass:
          @property
          def x(self):
<<<<<<< HEAD
              pass

          @x.getter
          def x(self):
              pass

          @x.setter
          def x(self, value):
              pass

          @x.deleter
          def x(self):
              pass
=======
              something

          @x.setter
          def x(self, value) -> None:
              raise NotImplementedError

          @x.deleter
          def x(self) -> None:
              raise NotImplementedError
>>>>>>> 0cd42ea7

          def x_2_test(self):
              pass


      def x():
          pass

    `);
  });
<<<<<<< HEAD
=======
  it("renders abstract property with getter, setter, deleter", () => {
    const decl = (
      <py.StatementList>
        <py.ClassDeclaration name="MyClass">
          <py.StatementList>
            <py.PropertyDeclaration
              name="value"
              type={{ children: "int" }}
              abstract
            >
              return self._value
              <py.PropertyDeclaration.Setter type={{ children: "int" }}>
                self._value = value
              </py.PropertyDeclaration.Setter>
              <py.PropertyDeclaration.Deleter>
                del self._value
              </py.PropertyDeclaration.Deleter>
            </py.PropertyDeclaration>
          </py.StatementList>
        </py.ClassDeclaration>
      </py.StatementList>
    );

    expect(toSourceText([decl], { externals: [abcModule] })).toBe(d`
      from abc import abstractmethod

      class MyClass:
          @property
          @abstractmethod
          def value(self) -> int:
              return self._value

          @value.setter
          @abstractmethod
          def value(self, value: int) -> None:
              self._value = value

          @value.deleter
          @abstractmethod
          def value(self) -> None:
              del self._value


    `);
  });
>>>>>>> 0cd42ea7
  it("renders dunder methods with parameters", () => {
    const parameters = [{ name: "x", type: { children: "int" } }];
    const decl = (
      <py.ClassDeclaration name="MyClass">
        <py.StatementList>
          <py.DunderMethodDeclaration name="__init__" parameters={parameters}>
            self.attribute = "value"
          </py.DunderMethodDeclaration>
          <py.DunderMethodDeclaration name="__repr__" parameters={parameters}>
            return "MyClass"
          </py.DunderMethodDeclaration>
        </py.StatementList>
      </py.ClassDeclaration>
    );

    expect(toSourceText([decl])).toBe(d`
      class MyClass:
          def __init__(self, x: int):
              self.attribute = "value"

          def __repr__(self, x: int):
              return "MyClass"


    `);
  });

  it("renders dunder methods __new__", () => {
    const decl = (
      <py.ClassDeclaration name="MyClass">
        <py.StatementList>
<<<<<<< HEAD
          <py.NewDunderClassMethodDeclaration args kwargs>
            pass
          </py.NewDunderClassMethodDeclaration>
=======
          <py.ConstructorDeclaration args kwargs>
            pass
          </py.ConstructorDeclaration>
>>>>>>> 0cd42ea7
        </py.StatementList>
      </py.ClassDeclaration>
    );

    expect(toSourceText([decl])).toBe(d`
      class MyClass:
          def __new__(cls, *args, **kwargs):
              pass


    `);
  });

  it("renders nested functions", () => {
    const parameters = [{ name: "x", type: { children: "int" } }];
    const parameters_nested = [{ name: "y", type: { children: "int" } }];
    const parameters_nested_nested = [{ name: "z", type: { children: "int" } }];
    const fooRef = refkey();
    const barRef = refkey();
    const foobarRef = refkey();
    const decl = (
      <py.FunctionDeclaration
        name="foo"
        parameters={parameters}
        refkey={fooRef}
      >
        <py.FunctionDeclaration
          name="bar"
          parameters={parameters_nested}
          refkey={barRef}
        >
          <py.FunctionDeclaration
            name="foobar"
            parameters={parameters_nested_nested}
            refkey={foobarRef}
          >
            return z * 2
          </py.FunctionDeclaration>
          return{" "}
          <py.FunctionCallExpression
            target={foobarRef}
            args={[<py.Atom jsValue={2} />]}
          />
        </py.FunctionDeclaration>
        return{" "}
        <py.FunctionCallExpression
          target={barRef}
          args={[<py.Atom jsValue={3} />]}
        />
      </py.FunctionDeclaration>
    );

    expect(toSourceText([decl])).toBe(d`
      def foo(x: int):
          def bar(y: int):
              def foobar(z: int):
                  return z * 2
              return foobar(2)
          return bar(3)

    `);
  });
  it("renders complex typing structure", () => {
    const res = toSourceTextMultiple([
      <py.SourceFile path="mod1.py">
        <py.ClassDeclaration name="Foo" refkey={refkey("Foo")} />
      </py.SourceFile>,
      <py.SourceFile path="mod2.py">
        <py.ClassDeclaration name="A" refkey={refkey("A")} />
        <py.ClassDeclaration name="B" refkey={refkey("B")} />
      </py.SourceFile>,
      <py.SourceFile path="usage.py">
        <py.FunctionDeclaration
          async
          name="foo"
          parameters={[
            {
              name: "x",
              type: { children: refkey("A") },
            },
            {
              name: "y",
              type: { children: refkey("B") },
            },
          ]}
          args={true}
          kwargs={true}
          returnType={{ children: refkey("Foo") }}
        />
      </py.SourceFile>,
    ]);

    assertFileContents(res, {
      "mod1.py": `
            class Foo:
                pass

            `,
      "mod2.py": `
            class A:
                pass


            class B:
                pass

            `,
      "usage.py": `
            from mod1 import Foo
            from mod2 import A
            from mod2 import B

            async def foo(x: A, y: B, *args, **kwargs) -> Foo:
                pass

            `,
    });
  });

  it("throws error when PropertyDeclaration is used outside of a class", () => {
    expect(() => {
      toSourceText([<py.PropertyDeclaration name="x" />]);
    }).toThrow(
      'PropertyDeclaration "x" must be declared inside a class (member scope)',
    );
  });

  it("throws error when MethodDeclaration is used outside of a class", () => {
    expect(() => {
      toSourceText([<py.MethodDeclaration name="my_method" />]);
    }).toThrow(
      'Method "my_method" must be declared inside a class (member scope)',
    );
  });

  it("throws error when ClassMethodDeclaration is used outside of a class", () => {
    expect(() => {
      toSourceText([<py.ClassMethodDeclaration name="my_class_method" />]);
    }).toThrow(
      'Method "my_class_method" must be declared inside a class (member scope)',
    );
  });

  it("throws error when StaticMethodDeclaration is used outside of a class", () => {
    expect(() => {
      toSourceText([<py.StaticMethodDeclaration name="my_static_method" />]);
    }).toThrow(
      'Method "my_static_method" must be declared inside a class (member scope)',
    );
  });

  it("throws error when DunderMethodDeclaration is used outside of a class", () => {
    expect(() => {
      toSourceText([<py.DunderMethodDeclaration name="__init__" />]);
    }).toThrow(
      'Method "__init__" must be declared inside a class (member scope)',
    );
  });
});<|MERGE_RESOLUTION|>--- conflicted
+++ resolved
@@ -458,47 +458,15 @@
 
     `);
   });
-<<<<<<< HEAD
-  it("renders normal property, getter, setter, deleter", () => {
-    const setterParameters = [{ name: "value" }];
-=======
   it("renders empty property, setter, deleter", () => {
->>>>>>> 0cd42ea7
-    const decl = (
-      <py.StatementList>
-        <py.ClassDeclaration name="MyClass">
-          <py.StatementList>
-<<<<<<< HEAD
-            <py.MethodDeclaration name="x" property="property" />
-            <py.MethodDeclaration name="x" property="getter" />
-            <py.MethodDeclaration
-              name="x"
-              property="setter"
-              parameters={setterParameters}
-            />
-            <py.MethodDeclaration name="x" property="deleter" />
-            <py.ClassMethodDeclaration name="y" property="property" />
-            <py.ClassMethodDeclaration name="y" property="getter" />
-            <py.ClassMethodDeclaration
-              name="y"
-              property="setter"
-              parameters={setterParameters}
-            />
-            <py.ClassMethodDeclaration name="y" property="deleter" />
-            <py.StaticMethodDeclaration name="z" property="property" />
-            <py.StaticMethodDeclaration name="z" property="getter" />
-            <py.StaticMethodDeclaration
-              name="z"
-              property="setter"
-              parameters={setterParameters}
-            />
-            <py.StaticMethodDeclaration name="z" property="deleter" />
-=======
+    const decl = (
+      <py.StatementList>
+        <py.ClassDeclaration name="MyClass">
+          <py.StatementList>
             <py.PropertyDeclaration name="x">
               <py.PropertyDeclaration.Setter />
               <py.PropertyDeclaration.Deleter />
             </py.PropertyDeclaration>
->>>>>>> 0cd42ea7
           </py.StatementList>
         </py.ClassDeclaration>
       </py.StatementList>
@@ -508,61 +476,6 @@
       class MyClass:
           @property
           def x(self):
-<<<<<<< HEAD
-              pass
-
-          @x.getter
-          def x(self):
-              pass
-
-          @x.setter
-          def x(self, value):
-              pass
-
-          @x.deleter
-          def x(self):
-              pass
-
-          @classmethod
-          @property
-          def y(cls):
-              pass
-
-          @classmethod
-          @y.getter
-          def y(cls):
-              pass
-
-          @classmethod
-          @y.setter
-          def y(cls, value):
-              pass
-
-          @classmethod
-          @y.deleter
-          def y(cls):
-              pass
-
-          @staticmethod
-          @property
-          def z():
-              pass
-
-          @staticmethod
-          @z.getter
-          def z():
-              pass
-
-          @staticmethod
-          @z.setter
-          def z(value):
-              pass
-
-          @staticmethod
-          @z.deleter
-          def z():
-              pass
-=======
               raise NotImplementedError
 
           @x.setter
@@ -686,36 +599,20 @@
               Deleter documentation.
               """
               some other thing
->>>>>>> 0cd42ea7
 
 
     `);
   });
   it("renders property and function with the same name, renaming the latter to avoid conflict", () => {
-<<<<<<< HEAD
-    const setterParameters = [{ name: "value" }];
-=======
->>>>>>> 0cd42ea7
-    const decl = (
-      <py.StatementList>
-        <py.ClassDeclaration name="MyClass">
-          <py.StatementList>
-<<<<<<< HEAD
-            <py.MethodDeclaration name="x" property="property" />
-            <py.MethodDeclaration name="x" property="getter" />
-            <py.MethodDeclaration
-              name="x"
-              property="setter"
-              parameters={setterParameters}
-            />
-            <py.MethodDeclaration name="x" property="deleter" />
-=======
+    const decl = (
+      <py.StatementList>
+        <py.ClassDeclaration name="MyClass">
+          <py.StatementList>
             <py.PropertyDeclaration name="x">
               something
               <py.PropertyDeclaration.Setter />
               <py.PropertyDeclaration.Deleter />
             </py.PropertyDeclaration>
->>>>>>> 0cd42ea7
             <py.MethodDeclaration name="x" />
           </py.StatementList>
         </py.ClassDeclaration>
@@ -727,21 +624,6 @@
       class MyClass:
           @property
           def x(self):
-<<<<<<< HEAD
-              pass
-
-          @x.getter
-          def x(self):
-              pass
-
-          @x.setter
-          def x(self, value):
-              pass
-
-          @x.deleter
-          def x(self):
-              pass
-=======
               something
 
           @x.setter
@@ -751,7 +633,6 @@
           @x.deleter
           def x(self) -> None:
               raise NotImplementedError
->>>>>>> 0cd42ea7
 
           def x_2_test(self):
               pass
@@ -762,8 +643,6 @@
 
     `);
   });
-<<<<<<< HEAD
-=======
   it("renders abstract property with getter, setter, deleter", () => {
     const decl = (
       <py.StatementList>
@@ -809,7 +688,6 @@
 
     `);
   });
->>>>>>> 0cd42ea7
   it("renders dunder methods with parameters", () => {
     const parameters = [{ name: "x", type: { children: "int" } }];
     const decl = (
@@ -841,15 +719,9 @@
     const decl = (
       <py.ClassDeclaration name="MyClass">
         <py.StatementList>
-<<<<<<< HEAD
-          <py.NewDunderClassMethodDeclaration args kwargs>
-            pass
-          </py.NewDunderClassMethodDeclaration>
-=======
           <py.ConstructorDeclaration args kwargs>
             pass
           </py.ConstructorDeclaration>
->>>>>>> 0cd42ea7
         </py.StatementList>
       </py.ClassDeclaration>
     );
