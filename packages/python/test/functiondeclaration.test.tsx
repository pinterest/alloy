import { code, refkey } from "@alloy-js/core";
import { d } from "@alloy-js/core/testing";
import { describe, expect, it } from "vitest";
import * as py from "../src/index.js";
import {
  assertFileContents,
  toSourceText,
  toSourceTextMultiple,
} from "./utils.js";

describe("Function Declaration", () => {
  it("renders a function with no body as 'pass'", () => {
    const result = toSourceText([<py.FunctionDeclaration name="foo" />]);
    expect(result).toRenderTo(d`
      def foo():
          pass

        
    `);
  });

  it("renders a function with no body as 'pass' with return type", () => {
    const result = toSourceText([
      <py.FunctionDeclaration name="foo" returnType={{ children: "int" }} />,
    ]);
    expect(result).toRenderTo(d`
      def foo() -> int:
          pass


    `);
  });

  it("renders a function that calls another function", () => {
    const refkeyFoo = refkey();
    const result = toSourceText([
      <py.StatementList>
        <py.FunctionDeclaration
          name="foo"
<<<<<<< HEAD
          instanceFunction={true}
          returnType={{ children: "int" }}
          refkey={refkeyFoo}
        />
        <py.FunctionDeclaration
          name="bar"
          instanceFunction={true}
          returnType={{ children: "int" }}
        >
=======
          returnType="int"
          refkey={refkeyFoo}
        />
        <py.FunctionDeclaration name="bar" returnType="int">
>>>>>>> 38ac16c6
          <py.VariableDeclaration
            name="result"
            type={{ children: "int" }}
            initializer={
              <py.FunctionCallExpression target={refkeyFoo} args={[]} />
            }
          />
        </py.FunctionDeclaration>
      </py.StatementList>,
    ]);
    expect(result).toRenderTo(d`
      def foo() -> int:
          pass

      def bar() -> int:
          result: int = foo()


    `);
  });

  it("renders an instance function with a body", () => {
    const result = toSourceText([
      <py.ClassDeclaration name="MyClass">
        <py.FunctionDeclaration name="bar" instanceFunction={true}>
          print('hi')
        </py.FunctionDeclaration>
      </py.ClassDeclaration>,
    ]);
    expect(result).toRenderTo(d`
      class MyClass:
          def bar(self):
              print('hi')


              
    `);
  });

  it("renders a function with parameters", () => {
    const result = toSourceText([
      <py.FunctionDeclaration
        name="baz"
        parameters={[
          { name: "x", type: { children: "int" } },
          { name: "y", default: 0 },
          { name: "z", type: { children: "int" }, default: 42 },
        ]}
        args={true}
        kwargs={true}
      >
        print(x, y)
      </py.FunctionDeclaration>,
    ]);
    expect(result).toRenderTo(
      d`
        def baz(x: int, y=0, z: int = 42, *args, **kwargs):
            print(x, y)


      `,
    );
  });

  it("renders an __init__ function with no body as 'pass'", () => {
    const result = toSourceText([
      <py.ClassDeclaration name="MyClass">
        <py.InitFunctionDeclaration parameters={[{ name: "x" }]} />
      </py.ClassDeclaration>,
    ]);
    expect(result).toRenderTo(d`
      class MyClass:
          def __init__(self, x):
              pass

      
      
    `);
  });

  it("can be an async function", () => {
    expect(toSourceText([<py.FunctionDeclaration async name="foo" />])).toBe(d`
      async def foo():
          pass

    `);
  });

  it("can be an async function with returnType", () => {
    expect(
      toSourceText([
        <py.FunctionDeclaration
          async
          name="foo"
          returnType={{ children: "Foo" }}
        />,
      ]),
    ).toBe(d`
      async def foo() -> Foo:
          pass

    `);
  });

  it("can be an async function with returnType element with Reference", () => {
    expect(
      toSourceText([
        <py.StatementList>
          <py.ClassDeclaration name="Foo" refkey={refkey("Foo")} />
          <py.FunctionDeclaration
            async
            name="foo"
            returnType={{ children: refkey("Foo") }}
          />
        </py.StatementList>,
      ]),
    ).toBe(d`
      class Foo:
          pass

      async def foo() -> Foo:
          pass

    `);
  });

  it("can be an async function with returnType element with list of References", () => {
    expect(
      toSourceText([
        <py.StatementList>
          <py.ClassDeclaration name="Foo" />
          <py.FunctionDeclaration
            async
            name="foo"
            returnType={{ children: code`list[${refkey("Foo")}]` }}
          />
        </py.StatementList>,
      ]),
    ).toBe(d`
      class Foo:
          pass

      async def foo() -> list[Foo]:
          pass

    `);
  });

  it("supports parameters", () => {
    const decl = (
      <py.FunctionDeclaration
        name="foo"
        parameters={[{ name: "a" }, { name: "b" }]}
      >
        return a + b
      </py.FunctionDeclaration>
    );

    expect(toSourceText([decl])).toBe(d`
      def foo(a, b):
          return a + b

    `);
  });
  it("supports type parameters", () => {
    const decl = (
      <py.FunctionDeclaration
        name="foo"
        parameters={[{ name: "a" }, { name: "b" }]}
        typeParameters={["T", "U"]}
      >
        return a + b
      </py.FunctionDeclaration>
    );

    expect(toSourceText([decl])).toBe(d`
      def foo[T, U](a, b):
          return a + b

    `);
  });
  it("renders function with parameters", () => {
    const parameters = [{ name: "x", type: { children: "int" } }];
    const decl = (
      <py.ClassDeclaration name="MyClass">
        <py.FunctionDeclaration
          name="foo"
          instanceFunction
          parameters={parameters}
        >
          self.attribute = "value"
        </py.FunctionDeclaration>
      </py.ClassDeclaration>
    );

    expect(toSourceText([decl])).toBe(d`
      class MyClass:
          def foo(self, x: int):
              self.attribute = "value"


    `);
  });
  it("renders __init__ function with parameters", () => {
    const parameters = [{ name: "x", type: { children: "int" } }];
    const decl = (
      <py.ClassDeclaration name="MyClass">
        <py.InitFunctionDeclaration parameters={parameters}>
          self.attribute = "value"
        </py.InitFunctionDeclaration>
      </py.ClassDeclaration>
    );

    expect(toSourceText([decl])).toBe(d`
      class MyClass:
          def __init__(self, x: int):
              self.attribute = "value"


    `);
  });

  it("renders nested functions", () => {
    const parameters = [{ name: "x", type: { children: "int" } }];
    const parameters_nested = [{ name: "y", type: { children: "int" } }];
    const parameters_nested_nested = [{ name: "z", type: { children: "int" } }];
    const fooRef = refkey();
    const barRef = refkey();
    const foobarRef = refkey();
    const decl = (
      <py.FunctionDeclaration
        name="foo"
        parameters={parameters}
        refkey={fooRef}
      >
        <py.FunctionDeclaration
          name="bar"
          parameters={parameters_nested}
          refkey={barRef}
        >
          <py.FunctionDeclaration
            name="foobar"
            parameters={parameters_nested_nested}
            refkey={foobarRef}
          >
            return z * 2
          </py.FunctionDeclaration>
          return{" "}
          <py.FunctionCallExpression
            target={foobarRef}
            args={[<py.Atom jsValue={2} />]}
          />
        </py.FunctionDeclaration>
        return{" "}
        <py.FunctionCallExpression
          target={barRef}
          args={[<py.Atom jsValue={3} />]}
        />
      </py.FunctionDeclaration>
    );

    expect(toSourceText([decl])).toBe(d`
      def foo(x: int):
          def bar(y: int):
              def foobar(z: int):
                  return z * 2
              return foobar(2)
          return bar(3)

    `);
  });
  it("renders complex typing structure", () => {
    const res = toSourceTextMultiple([
      <py.SourceFile path="mod1.py">
        <py.ClassDeclaration name="Foo" refkey={refkey("Foo")} />
      </py.SourceFile>,
      <py.SourceFile path="mod2.py">
        <py.ClassDeclaration name="A" refkey={refkey("A")} />
        <py.ClassDeclaration name="B" refkey={refkey("B")} />
      </py.SourceFile>,
      <py.SourceFile path="usage.py">
        <py.FunctionDeclaration
          async
          name="foo"
          parameters={[
            {
              name: "x",
              type: { children: refkey("A") },
            },
            {
              name: "y",
              type: { children: refkey("B") },
            },
          ]}
          args={true}
          kwargs={true}
          returnType={{ children: refkey("Foo") }}
        />
      </py.SourceFile>,
    ]);

    assertFileContents(res, {
      "mod1.py": `
            class Foo:
                pass

            `,
      "mod2.py": `
            class A:
                pass


            class B:
                pass

            `,
      "usage.py": `
            from mod1 import Foo
            from mod2 import A
            from mod2 import B

            async def foo(x: A, y: B, *args, **kwargs) -> Foo:
                pass

            `,
    });
  });
});<|MERGE_RESOLUTION|>--- conflicted
+++ resolved
@@ -37,7 +37,6 @@
       <py.StatementList>
         <py.FunctionDeclaration
           name="foo"
-<<<<<<< HEAD
           instanceFunction={true}
           returnType={{ children: "int" }}
           refkey={refkeyFoo}
@@ -46,13 +45,8 @@
           name="bar"
           instanceFunction={true}
           returnType={{ children: "int" }}
+          refkey={refkeyFoo}
         >
-=======
-          returnType="int"
-          refkey={refkeyFoo}
-        />
-        <py.FunctionDeclaration name="bar" returnType="int">
->>>>>>> 38ac16c6
           <py.VariableDeclaration
             name="result"
             type={{ children: "int" }}
