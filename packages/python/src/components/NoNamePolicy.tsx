import { NamePolicyContext } from "@alloy-js/core";
import { Children } from "@alloy-js/core/jsx-runtime";

export interface NoNamePolicyProps {
  children: Children;
}

/**
 * A wrapper component that disables name policy transformation for its children.
 *
 * This is useful for components that need to preserve exact names without applying
 * naming conventions, such as Python dunder methods like `__init__`, `__str__`, etc.
 *
 * @example
 * ```tsx
 * <NoNamePolicy>
<<<<<<< HEAD
 *   <FunctionDeclaration name="__init__">
=======
 *   <MethodDeclaration name="__init__">
>>>>>>> 0cd42ea7
 *     // Function content
 *   </MethodDeclaration>
 * </NoNamePolicy>
 * ```
 *
 * This ensures `__init__` stays as `__init__` without name policy transformation.
 */
export function NoNamePolicy(props: NoNamePolicyProps) {
  return (
    <NamePolicyContext.Provider value={undefined}>
      {props.children}
    </NamePolicyContext.Provider>
  );
}<|MERGE_RESOLUTION|>--- conflicted
+++ resolved
@@ -14,11 +14,7 @@
  * @example
  * ```tsx
  * <NoNamePolicy>
-<<<<<<< HEAD
- *   <FunctionDeclaration name="__init__">
-=======
  *   <MethodDeclaration name="__init__">
->>>>>>> 0cd42ea7
  *     // Function content
  *   </MethodDeclaration>
  * </NoNamePolicy>
